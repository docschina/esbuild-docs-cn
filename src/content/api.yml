--- conflicted
+++ resolved
@@ -17,8 +17,6 @@
       你也可以查看 esbuild 的 [TypeScript 类型定义](https://github.com/evanw/esbuild/blob/master/lib/types.ts)
       作为参考，这会对你有帮助。如果正在使用 Go 语言，请务必阅读自动生成的
        [Go 文档](https://pkg.go.dev/github.com/evanw/esbuild/pkg/api)。
-<<<<<<< HEAD
-=======
 
   - p: >
       If you are using the command-line API, it may be helpful to know that the
@@ -28,7 +26,6 @@
       only specified once such as [`--platform=`](#platform), and the form
       `--foo:bar` is used for flags that have multiple values and can be
       re-specified multiple times such as [`--external:`](#external).
->>>>>>> 5d7e3c35
 
   - h2: Transform API
 
@@ -167,61 +164,6 @@
       build API 可以使用以下配置项：
 
   - available-options:
-<<<<<<< HEAD
-    - Allow overwrite
-    - Analyze
-    - Asset names
-    - Banner
-    - Bundle
-    - Charset
-    - Chunk names
-    - Color
-    - Conditions
-    - Define
-    - Entry names
-    - Entry points
-    - External
-    - Footer
-    - Format
-    - Global name
-    - Ignore annotations
-    - Incremental
-    - Inject
-    - JSX
-    - JSX factory
-    - JSX fragment
-    - Keep names
-    - Legal comments
-    - Loader
-    - Log level
-    - Log limit
-    - Main fields
-    - Metafile
-    - Minify
-    - Node paths
-    - Out extension
-    - Outbase
-    - Outdir
-    - Outfile
-    - Platform
-    - Preserve symlinks
-    - Public path
-    - Pure
-    - Resolve extensions
-    - Serve
-    - Source Root
-    - Sourcefile
-    - Sourcemap
-    - Sources Content
-    - Splitting
-    - Stdin
-    - Target
-    - Tree shaking
-    - Tsconfig
-    - Watch
-    - Working directory
-    - Write
-=======
       - Allow overwrite
       - Analyze
       - Asset names
@@ -275,7 +217,6 @@
       - Watch
       - Working directory
       - Write
->>>>>>> 5d7e3c35
 
   - h2: 一般配置项
 
@@ -331,11 +272,8 @@
       为了使用 esbuild 将一系列文件打包在一起，
       在一个入口起点文件中引入所有文件，
       然后就像打包一个文件那样将它们打包。
-<<<<<<< HEAD
-=======
 
   - h4: Non-analyzable imports
->>>>>>> 5d7e3c35
 
   - p: >
       Bundling with esbuild only works with statically-defined imports
@@ -845,17 +783,6 @@
       如果你从其他模块 `import`，那么这是自动进行的。否则：
 
   - ul:
-<<<<<<< HEAD
-    - >
-      在浏览器中，你可以使用 <code>&lt;script <wbr>src="<wbr>file.js" <wbr>type="<wbr>module"&gt;<wbr>&lt;/script&gt;</code> 加载模块。
-      <br>&nbsp; 
-
-    - >
-      在 node 环境中，你可以使用 <code>node <wbr>--experimental-<wbr>modules <wbr>file.mjs</code> 加载模块。
-      请注意 node 需要 `.mjs` 拓展名，除非你在 `package.json` 文件中配置了 <code>"type": <wbr>"module"</code> 。
-      你可以使用 esbuild 中的 [out extension](#out-extension) 设置来自定义生成文件的拓展名。
-      你可以点击 [这里](https://nodejs.org/api/esm.html) 获取更多关于使用 ECMAScript modules 的内容。
-=======
       - >
         在浏览器中，你可以使用 <code>&lt;script <wbr>src="<wbr>file.js" <wbr>type="<wbr>module"&gt;<wbr>&lt;/script&gt;</code> 加载模块。
         <br>&nbsp;
@@ -865,7 +792,6 @@
         请注意 node 需要 `.mjs` 拓展名，除非你在 `package.json` 文件中配置了 <code>"type": <wbr>"module"</code> 。
         你可以使用 esbuild 中的 [out extension](#out-extension) 设置来自定义生成文件的拓展名。
         你可以点击 [这里](https://nodejs.org/api/esm.html) 获取更多关于使用 ECMAScript modules 的内容。
->>>>>>> 5d7e3c35
 
   - h3: Inject
 
@@ -1408,87 +1334,6 @@
       当时用 esbuild 作为压缩器时需要记住以下几点：
 
   - ul:
-<<<<<<< HEAD
-    - >
-      <p>
-      当启用压缩时也可能也需要设置 [target](#target) 配置项 。默认情况下，
-      esbuild 利用现代 JavaScript 特性使你的代码变得更小。例如，
-      <code>a ===<wbr> undefined<wbr> || a ===<wbr> null<wbr> ? 1 : a</code>
-      可以被压缩为 <code>a ?? 1</code>。如果你不想让 esbuild 在压缩是利用现代 JavaScript 特性，
-      你应该使用一个更老的语言目标，例如 <code>--target=es6</code>。
-      </p>
-
-    - >
-      <p>
-      对于所有的 JavaScript 代码，
-      压缩不是 100% 安全的。
-      这对 esbuild 和其他流行的 JavaScript 压缩器，
-      例如 [terser](https://github.com/terser/terser) 是真实存在的。
-      特别地，esbuild 并不是为了保存函数上调用 `.toString()` 的值而设计的。
-      原因是如果所有函数中的所有代码都要逐字保存的话，
-      压缩会变得非常困难并且实际上是没有用的。
-      然而，这意味着依赖于 `.toString()` 返回值的 JavaScript 代码
-      在压缩过程中可能会中断。
-      例如，在 [Angular](https://angular.io/) 框架中一些模式在代码压缩时会中断，
-      因为 Angular 使用 `.toString()` 来读取函数的参数名称。
-      一个解决方案是使用 [明确的注释替代](https://docs.angularjs.org/api/auto/service/$injector#injection-function-annotation)。
-      </p>
-
-    - >
-      <p>
-      默认情况下，esbuild 不会在函数和类对象上保留 `.name` 的值。这是因为大多数代码不会依赖该属性，
-      并且使用更短的名称是一个重要的大小优化。然而，一些代码确实依赖 `.name` 属性来注册和绑定。
-      如果你需要依赖该属性，你应该启用 [keep names](#keep-names) 配置项。
-      </p>
-
-    - |
-      <p>
-      使用某些 JavaScript 特性可以禁用 esbuild 的许多优化，包括压缩。
-      具体来说，直接使用 `eval` 和/或 `with` 语句可以阻止 esbuild 将标识符重命名为更小的名称，
-      因为这些特性会导致标识符绑定在运行时而不是编译时发生。
-      这几乎总是无意的，而且只发生在人们不知道什么是直接 eval 以及它为什么不好的情况下。
-      </p>
-      <p>
-      如果你正在考虑像这样写一段代码：
-      </p>
-      <pre>
-      // 直接使用 eval （将会禁用整个文件的压缩）
-      let result = eval(something)
-      </pre>
-      <p>
-      你应该这样写，你的代码才能被压缩：
-      </p>
-      <pre>
-      // 间接使用 eval （对周围的代码没有副作用）
-      let result = (0, eval)(something)
-      </pre>
-      <p>
-      [这里](/content-types/#direct-eval) 可以获取关于直接使用 `eval` 以及可用选择的更多信息。
-      </p>
-
-    - >
-      <p>
-      esbuild 中的压缩算法还没有进行高级代码优化。特别是，下面的代码优化对 JavaScript 是
-      有可能的，但不是由 esbuild 完成的（不是一个详尽的列表）：
-      </p>
-      <ul>
-        <li>消除函数体中的 dead-code</li>
-        <li>函数内联</li>
-        <li>Cross-statement 常数传播</li>
-        <li>对象形状建模</li>
-        <li>Allocation sinking</li>
-        <li>Method devirtualization</li>
-        <li>Symbolic execution</li>
-        <li>JSX 表达式提升</li>
-        <li>TypeScript 枚举检测和内联</li>
-      </ul>
-      <p>
-      如果你的代码使用的模式要求某些形式的代码优化是紧凑的，或者如果你正在为你的用例搜索最佳的
-      JavaScript 压缩算法，你应该考虑使用其他工具。实现这些高级代码优化的一些工具示例包括
-      [Terser](https://github.com/terser/terser#readme) 和
-      [Google Closure Compiler](https://github.com/google/closure-compiler#readme)。
-      </p>
-=======
       - >
         <p>
         当启用压缩时也可能也需要设置 [target](#target) 配置项 。默认情况下，
@@ -1568,7 +1413,6 @@
         [Terser](https://github.com/terser/terser#readme) 和
         [Google Closure Compiler](https://github.com/google/closure-compiler#readme)。
         </p>
->>>>>>> 5d7e3c35
 
   - h3: Outdir
 
@@ -1703,42 +1547,6 @@
       当 platform 设置为 `browser`（默认值）时：
 
   - ul:
-<<<<<<< HEAD
-    - >
-      <p>
-      默认的输出 [格式](#format) 为 `iife`，将生成的 JavaScript 代码包裹在立即执行函数表达式中，
-      以阻止变量泄露到全局作用域中。 
-      </p>
-    - >
-      <p>
-      如果一个包在 `package.json` 文件中
-      的[`browser`](https://gist.github.com/defunctzombie/4339901/49493836fb873ddaa4b8a7aa0ef2352119f69211)
-      配置配置了一个 map，esbuild 将会使用该 map 替换指定的文件或模块为对浏览器友好的版本。
-      例如，例如，一个包可能会用 [`path-browserify`](https://www.npmjs.com/package/path-browserify) 替换
-      [`path`](https://nodejs.org/api/path.html)。
-      </p>
-    - >
-      <p>
-      [main fields](#main-fields) 设置为 <code>browser,<wbr>module,<wbr>main</code>，
-      但是会有一些额外的特殊行为。如果你个包支持 `module` 与 `main`，但是不支持 `browser`，
-      那么当使用 `require()` 导入时，将使用 `main` 而不是 `module`。
-      此行为通过将函数赋值给 `module.exports` 来改善与导出函数的 CommonJS 模块的兼容性。
-      </p>
-    - >
-      <p>
-      [conditions](#conditions) 设置自动包含了 `browser` 情况。
-      这将改变 `package.json` 文件中 `exports` 字段如何被解释为偏好特定于浏览器代码的方式。
-      </p>
-    - >
-      <p>
-      All <code>process.<wbr>env.<wbr>NODE_ENV</code> expressions are automatically
-      [defined](#define) to `"production"` if all [minification](#minify)
-      options are enabled and `"development"` otherwise. This only happens if
-      `process`, `process.env`, and `process.env.NODE_ENV` are not already
-      defined. This substitution is necessary to avoid React-based code crashing
-      instantly (since `process` is a node API, not a web API).
-      </p>
-=======
       - >
         <p>
         默认的输出 [格式](#format) 为 `iife`，将生成的 JavaScript 代码包裹在立即执行函数表达式中，
@@ -1773,40 +1581,11 @@
         defined. This substitution is necessary to avoid React-based code crashing
         instantly (since `process` is a node API, not a web API).
         </p>
->>>>>>> 5d7e3c35
 
   - p: >
       当 platform 设置为 `node` 时：
 
   - ul:
-<<<<<<< HEAD
-    - >
-      <p>
-      默认输出 [格式](#format) 为 `cjs`，代表 CommonJS（node 使用的模块格式）。
-      ES6-风格的导出使用的 `export` 语句将会被转换为 CommonJS `exports` 对象中的 getters。
-      </p>
-    - >
-      <p>
-      所有诸如 `fs` 的 [内置 node 模块](https://nodejs.org/docs/latest/api/) 会被自动标记为
-      [external](#external)，因此在打包器尝试打包他们时不会导致错误。
-      </p>
-    - >
-      <p>
-      [main 字段](#main-fields) 设置为 <code>main,<wbr>module</code>。
-      这意味着 tree shaking 操作可能不会发生在同时提供 `module` 和 `main` 的包中，
-      因为 tree shaking 操作只适用于 ECMAScript 模块，而不适用于 CommonJS 模块。
-      </p>
-      <p>
-      不幸的是，一些包将 `module` 视为 "browser code" 而不是 "ECMAScript module code"，
-      因此，这种默认行为是兼容性所必需的。如果你想要启用 tree shaking 并且知道这样做是安全的，
-      那么你可以手动将 [main 字段](#main-fields) 设置为 <code>module,<wbr>main</code>。
-      </p>
-    - >
-      <p>
-      [conditions](#conditions) 设置自动包含 `node` 情况。
-      这将改变 `package.json` 文件中 `exports` 字段如何被解释为偏好特定于 node 端代码的方式。
-      </p>
-=======
       - >
         <p>
         默认输出 [格式](#format) 为 `cjs`，代表 CommonJS（node 使用的模块格式）。
@@ -1833,28 +1612,11 @@
         [conditions](#conditions) 设置自动包含 `node` 情况。
         这将改变 `package.json` 文件中 `exports` 字段如何被解释为偏好特定于 node 端代码的方式。
         </p>
->>>>>>> 5d7e3c35
 
   - p: >
       当 platform 设置为 `neutral` 时：
 
   - ul:
-<<<<<<< HEAD
-    - >
-      <p>
-      默认输出 [格式](#format) 为 `esm`，使用 ECMAScript 2015 (即 ES6) 中引入的 `export` 语法。
-      如果默认值不合适的话你可以改变输出格式。
-      </p>
-    - >
-      <p>
-      [main 字段](#main-fields) 默认设置为空。如果你想使用 npm 风格的包，
-      你可能需要将其配置为其他内容，比如将 node 使用的 main 字段配置为 `main`。
-      </p>
-    - >
-      <p>
-      [conditions](#conditions) 设置不会自动包含任何平台特定值。
-      </p>
-=======
       - >
         <p>
         默认输出 [格式](#format) 为 `esm`，使用 ECMAScript 2015 (即 ES6) 中引入的 `export` 语法。
@@ -1869,7 +1631,6 @@
         <p>
         [conditions](#conditions) 设置不会自动包含任何平台特定值。
         </p>
->>>>>>> 5d7e3c35
 
   - p: >
       可以查看 [为浏览器打包](/getting-started/#bundling-for-the-browser)
@@ -1882,15 +1643,9 @@
       在浏览器中重新加载代码之前手动重新运行 esbuild 是很不方便的。有几种方法可以自动完成：
 
   - ul:
-<<<<<<< HEAD
-    - 当一个文件发生更改时使用 [监听模式](#watch) 重新运行 esbuild
-    - 将你的文本编辑器配置为每次保存代码重新运行 esbuild
-    - 使用一个对于每次请求都会重新构建的 web 服务器来为你的代码提供服务
-=======
       - 当一个文件发生更改时使用 [监听模式](#watch) 重新运行 esbuild
       - 将你的文本编辑器配置为每次保存代码重新运行 esbuild
       - 使用一个对于每次请求都会重新构建的 web 服务器来为你的代码提供服务
->>>>>>> 5d7e3c35
 
   - p: >
       此 API 调用使用的是最后一种方法。serve API 与 [build API](#build-api) 调用很相似，
@@ -1909,11 +1664,7 @@
   - p: >
       有两个不同的方法来使用 serve API：
 
-<<<<<<< HEAD
-  - h4#serve-everything: '方法 1：为 esbuild 构建出的所有内容提供服务'
-=======
   - h4#serve-everything: "方法 1：为 esbuild 构建出的所有内容提供服务"
->>>>>>> 5d7e3c35
 
   - p: >
       通过这种方法，你为 esbuild 提供一个名为 servedir 的目录，除了 esbuild 生成的文件之外，还提供了额外的内容。
@@ -1973,11 +1724,7 @@
       端口号默认自动设置为大于等于 8000 的一个开放端口。端口号会在 API 调用时返回（或者使用 CLI 时会打印在终端中），
       这样你就可以知道应该访问哪一个 URL。如果有必要的话，端口号可以被指定（下面会详细描述）。
 
-<<<<<<< HEAD
-  - h4#serve-generated: '方法 2: 仅为 esbuild 生成的文件提供服务'
-=======
   - h4#serve-generated: "方法 2: 仅为 esbuild 生成的文件提供服务"
->>>>>>> 5d7e3c35
 
   - p: >
       使用该方法，你只需要告诉 esbuild 为 [`outdir`](#outdir) 中的内容提供服务，而不会让其为额外的内容提供服务。
@@ -2078,49 +1825,6 @@
         }
 
   - ul:
-<<<<<<< HEAD
-    - >
-      `port`
-      <p>
-      可以选择在这里配置 HTTP 端口。如果省略，它将默认使用一个开放端口，优先级为 8000 端口。
-      你可以在命令行中通过使用 `--serve=8000` 而不仅仅是 `--serve` 来设置端口。
-      </p>
-
-    - >
-      `host`
-      <p>
-      默认情况下，esbuild 在所有的 IPv4 网络接口中有效。
-      这对应着 `0.0.0.0` 的 host。如果你想要配置一个不同的 host（例如，仅在 `127.0.0.1` 回路中提供服务而不向网络公开任何信息），
-      你可以使用该参数指定 host。你可以在命令行中通过使用 <code>--serve=<wbr>127.0.0.1:<wbr>8000</code>
-      而不仅仅是 `--serve` 来设置 host。
-      </p>
-      <p>
-      如果你需要使用 IPv6 而不是 IPv4，你仅需要指定一个 IPv6 host 地址。
-      在 IPv6 中与 `127.0.0.1` 回路接口等效的是 `::1`，并且与 `0.0.0.0` 通用接口等效的是 `::`。
-      如果你正在使用命令行将 host 设置为 IPv6 地址，你需要用方括号将 IPv6 地址括起来，以区别地址中
-      的冒号和分隔主机和端口的冒号，就像这样： <code>--serve=<wbr>[::]:<wbr>8000</code>。
-      </p>
-
-    - >
-      `servedir`
-      <p>
-      这是 esbuild 的 HTTP 服务器提供的额外内容目录，当传入的请求与生成的任何输出文件路径不匹配时，它将代替 404。
-      这使你可以将 esbuild 用作通用的本地 web 服务器。例如，使用 <code>esbuild <wbr>--servedir=.</code>
-      在 `localhost` 为当前文件夹提供服务。在前面关于不同方法的部分中，对使用 `servedir` 进行了更详细的描述。
-      </p>
-
-    - >
-      `onRequest`
-      <p>
-      对每个传入的请求调用一次，并提供有关请求的一些信息。
-      CLI 使用该回调为每一个请求打印日志信息。time 字段是为该请求生成数据的时间，
-      但是它不包括向客户端发送请求流的时间。
-      </p>
-      <p>
-      请注意这会在请求完成后调用。使用该回调以任何形式修改请求是不可能的。
-      如果你想要这样做，你应该 [在 esbuild 之前设置一个代理](#customizing-server-behavior)。
-      </p>
-=======
       - >
         `port`
         <p>
@@ -2162,7 +1866,6 @@
         请注意这会在请求完成后调用。使用该回调以任何形式修改请求是不可能的。
         如果你想要这样做，你应该 [在 esbuild 之前设置一个代理](#customizing-server-behavior)。
         </p>
->>>>>>> 5d7e3c35
 
   - p: >
       serve API 调用的第二个参数是每个请求都会调用的底层构建 API 的常规配置项集合。
@@ -2190,36 +1893,6 @@
         }
 
   - ul:
-<<<<<<< HEAD
-    - >
-      `port`
-      <p>
-      这个是最终被 web 服务器使用的端口。如果你没有指定一个端口的话你将想要使用它，因为 esbuild
-      将最终挑选一个随机开放端口，并且你需要知道它选择了那个段扩才能连接到它。
-      如果你正在使用 CLI，这个端口号将会被打印在终端的 stderr 中。
-      </p>
-
-    - >
-      `host`
-      <p>
-      这个是最终被 web 服务器使用的 host。它将是
-      `0.0.0.0`（即 服务所有可用的网络接口），除非配置了一个自定义 host。
-      </p>
-
-    - >
-      `wait`
-      <p>
-      只要 socket 打开，serve API 调用会立即返回。这个 `wait` 返回值提供了一种方法，可以在 web 服务器
-      由于网络错误或者由于将来某个时间点停止调用而终止是通知它。
-      </p>
-
-    - >
-      `stop`
-      <p>
-      当你不需要它清理资源时，你可以调用该回调以停止 web 服务器。
-      这将会立即终止所有打开的链接，并且唤醒所有等待 `wait` 返回值的代码。
-      </p>
-=======
       - >
         `port`
         <p>
@@ -2248,7 +1921,6 @@
         当你不需要它清理资源时，你可以调用该回调以停止 web 服务器。
         这将会立即终止所有打开的链接，并且唤醒所有等待 `wait` 返回值的代码。
         </p>
->>>>>>> 5d7e3c35
 
   - h4: 自定义服务器行为
 
@@ -2312,17 +1984,10 @@
       你可以使用代理做很多事情，就像下面的举例：
 
   - ul:
-<<<<<<< HEAD
-    - 插入你自己的 404 页面（上面的示例）
-    - 自定义路由与文件系统中文件之间的映射关系
-    - 重定向一些路由到 API 服务器而不是到 esbuild
-    - 使用自签名证书添加 HTTPS 支持
-=======
       - 插入你自己的 404 页面（上面的示例）
       - 自定义路由与文件系统中文件之间的映射关系
       - 重定向一些路由到 API 服务器而不是到 esbuild
       - 使用自签名证书添加 HTTPS 支持
->>>>>>> 5d7e3c35
 
   - p: >
       如果你有更高级的需求的话，你也可以使用诸如 [NGINX](https://nginx.org/en/docs/beginners_guide.html#proxy) 一样真正的代理。
@@ -2347,10 +2012,6 @@
   - p: >
       启用 source map 将会伴随着任何一个生成的 `.js` 文件生成一个 `.js.map` 文件，并且在
       `.js` 文件底部添加特殊的 `//# sourceMappingURL=` 注释以指向 `.js.map` 文件。
-<<<<<<< HEAD
-
-=======
->>>>>>> 5d7e3c35
       There are four different modes for source map generation:
 
   - div: >
@@ -2365,6 +2026,20 @@
       </p>
       </li></ol>
 
+      There are four different modes for source map generation:
+
+  - div: >
+      <ol start="1"><li>
+      <code>linked</code>
+      <p>
+      This mode means the source map is generated into a separate `.js.map`
+      output file alongside the `.js` output file, and the `.js` output file contains
+      a special `//# sourceMappingURL=` comment that points to the `.js.map` output file.
+      That way the browser knows where to find the source map for a given file
+      when you open the debugger. Use `linked` source map mode like this:
+      </p>
+      </li></ol>
+
   - example:
       in:
         app.ts: "let x: number = 1"
@@ -2402,13 +2077,17 @@
       如果输入的文件本身包含特殊 `//# sourceMappingURL=` 注释，esbuild 将会自动尝试解析
       链接的 source map。如果成功的话，生成的源映射中的映射将一路映射回输入源映射中引用的原始源代码。
 
-<<<<<<< HEAD
-  - p: >
-      如果你想在生成的 `.js` 中省略特殊 `//# sourceMappingURL=` 注释，但是你仍想生成 `.js.map` 文件，
-      你应该设置 source map 模式为 `external`：
-
-=======
->>>>>>> 5d7e3c35
+  - div: >
+      <ol start="2"><li>
+      <code>external</code>
+      <p>
+      This mode means the source map is generated into a separate `.js.map`
+      output file alongside the `.js` output file, but unlike `linked` mode the `.js`
+      output file does not contain a `//# sourceMappingURL=` comment. Use `external`
+      source map mode like this:
+      </p>
+      </li></ol>
+
   - div: >
       <ol start="2"><li>
       <code>external</code>
@@ -2505,10 +2184,7 @@
           }
         }
 
-<<<<<<< HEAD
-
-=======
->>>>>>> 5d7e3c35
+
   - p: >
       请记住 source map 通常是比较大的，因为他们包含所有的源代码，因此你通常不会想让代码中包含
       `inline` source maps。为了移除 source map 中的源代码（只保存文件名以及行/列映射关系），
@@ -2948,6 +2624,182 @@
         }
 
   - h3: Analyze
+
+  - p: >
+      Using the analyze feature generates an easy-to-read report about the contents of your bundle:
+
+  - example:
+      install:
+        react: '17.0.2'
+        react-dom: '17.0.2'
+
+      in:
+        example.jsx: |
+          import * as React from 'react'
+          import * as Server from 'react-dom/server'
+
+          let Greet = () => <h1>Hello, world!</h1>
+          console.log(Server.renderToString(<Greet />))
+
+      cli:
+        - $: |
+            esbuild --bundle example.jsx --outfile=out.js --minify --analyze
+
+        - expect: |
+            ...
+
+              out.js                                                                    27.4kb  100.0%
+               ├ node_modules/react-dom/cjs/react-dom-server.browser.production.min.js  19.2kb   70.1%
+               ├ node_modules/react/cjs/react.production.min.js                          5.9kb   21.5%
+               ├ node_modules/object-assign/index.js                                     965b     3.4%
+               ├ example.jsx                                                             137b     0.5%
+               ├ node_modules/react-dom/server.browser.js                                 50b     0.2%
+               └ node_modules/react/index.js                                              50b     0.2%
+
+      js: |
+        (async () => {
+          let esbuild = require('esbuild')
+
+          let result = await esbuild.build({
+            entryPoints: ['example.jsx'],
+            outfile: 'out.js',
+            minify: true,
+            metafile: true,
+          })
+
+          let text = await esbuild.analyzeMetafile(result.metafile)
+          console.log(text)
+        })()
+
+      go: |
+        package main
+
+        import "github.com/evanw/esbuild/pkg/api"
+        import "fmt"
+        import "os"
+
+        func main() {
+          result := api.Build(api.BuildOptions{
+            EntryPoints:       []string{"example.jsx"},
+            Outfile:           "out.js",
+            MinifyWhitespace:  true,
+            MinifyIdentifiers: true,
+            MinifySyntax:      true,
+            Metafile:          true,
+          })
+
+          if len(result.Errors) > 0 {
+            os.Exit(1)
+          }
+
+          text := api.AnalyzeMetafile(result.Metafile, api.AnalyzeMetafileOptions{})
+          fmt.Printf("%s", text)
+        }
+
+  - p: >
+      The information shows which input files ended up in each output file as
+      well as the percentage of the output file they ended up taking up. If you
+      would like additional information, you can enable the "verbose" mode.
+      This currently shows the import path from the entry point to each input
+      file which tells you why a given input file is being included in the bundle:
+
+  - example:
+      install:
+        react: '17.0.2'
+        react-dom: '17.0.2'
+
+      in:
+        example.jsx: |
+          import * as React from 'react'
+          import * as Server from 'react-dom/server'
+
+          let Greet = () => <h1>Hello, world!</h1>
+          console.log(Server.renderToString(<Greet />))
+
+      cli:
+        - $: |
+            esbuild --bundle example.jsx --outfile=out.js --minify --analyze=verbose
+
+        - expect: |
+            ...
+
+              out.js ─────────────────────────────────────────────────────────────────── 27.4kb ─ 100.0%
+               ├ node_modules/react-dom/cjs/react-dom-server.browser.production.min.js ─ 19.2kb ── 70.1%
+               │  └ node_modules/react-dom/server.browser.js
+               │     └ example.jsx
+               ├ node_modules/react/cjs/react.production.min.js ───────────────────────── 5.9kb ── 21.5%
+               │  └ node_modules/react/index.js
+               │     └ example.jsx
+               ├ node_modules/object-assign/index.js ──────────────────────────────────── 965b ──── 3.4%
+               │  └ node_modules/react-dom/cjs/react-dom-server.browser.production.min.js
+               │     └ node_modules/react-dom/server.browser.js
+               │        └ example.jsx
+               ├ example.jsx ──────────────────────────────────────────────────────────── 137b ──── 0.5%
+               ├ node_modules/react-dom/server.browser.js ──────────────────────────────── 50b ──── 0.2%
+               │  └ example.jsx
+               └ node_modules/react/index.js ───────────────────────────────────────────── 50b ──── 0.2%
+                  └ example.jsx
+
+      js: |
+        (async () => {
+          let esbuild = require('esbuild')
+
+          let result = await esbuild.build({
+            entryPoints: ['example.jsx'],
+            outfile: 'out.js',
+            minify: true,
+            metafile: true,
+          })
+
+          let text = await esbuild.analyzeMetafile(result.metafile, {
+            verbose: true,
+          })
+          console.log(text)
+        })()
+
+      go: |
+        package main
+
+        import "github.com/evanw/esbuild/pkg/api"
+        import "fmt"
+        import "os"
+
+        func main() {
+          result := api.Build(api.BuildOptions{
+            EntryPoints:       []string{"example.jsx"},
+            Outfile:           "out.js",
+            MinifyWhitespace:  true,
+            MinifyIdentifiers: true,
+            MinifySyntax:      true,
+            Metafile:          true,
+          })
+
+          if len(result.Errors) > 0 {
+            os.Exit(1)
+          }
+
+          text := api.AnalyzeMetafile(result.Metafile, api.AnalyzeMetafileOptions{
+            Verbose: true,
+          })
+          fmt.Printf("%s", text)
+        }
+
+  - p: >
+      This analysis is just a visualization of the information that can be found
+      in the [metafile](#metafile). If this analysis doesn't exactly suit your
+      needs, you are welcome to build your own visualization using the information
+      in the metafile.
+
+  - p: >
+      Note that this formatted analysis summary is intended for humans, not
+      machines. The specific formatting may change over time which will likely
+      break any tools that try to parse it. You should not write a tool to parse
+      this data. You should be using the information in the [JSON metadata file](#metafile)
+      instead. Everything in this visualization is derived from the JSON metadata
+      so you are not losing out on any information by not parsing esbuild's
+      formatted analysis summary.
+
+  - h3: 资源名称
 
   - p: >
       Using the analyze feature generates an easy-to-read report about the contents of your bundle:
@@ -3184,23 +3036,6 @@
         structure inside of the output directory.
         </p>
 
-<<<<<<< HEAD
-    - >
-      `[name]`
-      <p>
-      这是不带拓展名的原始资源文件名称。例如，如果一个资源原来名为 `image.png`，然后模板中的
-      `[name]` 就会被 `image` 替换。没有必要使用该占位符；它的存在只是为了提供对人类友好的资源
-      名称，使调试更容易。
-      </p>
-
-    - >
-      `[hash]`
-      <p>
-      这是资源的内容哈希，可以避免命名冲突。例如，你的代码可能会导入 <code>components/<wbr>button/<wbr>icon.png</code>
-      和 <code>components/<wbr>select/<wbr>icon.png</code> ，在这种情况下，
-      你需要使用哈希值来区分这两个都命名为 icon 的资源。
-      </p>
-=======
       - >
         `[name]`
         <p>
@@ -3216,7 +3051,6 @@
         和 <code>components/<wbr>select/<wbr>icon.png</code> ，在这种情况下，
         你需要使用哈希值来区分这两个都命名为 icon 的资源。
         </p>
->>>>>>> 5d7e3c35
 
   - p: >
       资源路径模板不需要包含文件拓展名。资源的原始拓展名将会在模板替换完成后添加到输出路径尾部。
@@ -3347,25 +3181,6 @@
       一些警告：
 
   - ul:
-<<<<<<< HEAD
-    - >
-      <p>
-      这还不会转义嵌入在正则表达式中的非 ASCII 字符。这是因为 esbuild 目前根本不解析正则表达式的内容。
-      尽管有这个限制，但还是添加了这个标志，因为它对于不包含这种情况的代码仍然有用。
-      </p>
-    - >
-      <p>
-      此标志不适用于注释。我认为在注释中保留非 ASCII 数据应该没有问题，因为即使编码是错误的，
-      运行时环境也应该完全忽略所有注释的内容。例如，[V8 的博文](https://v8.dev/blog/scanner) 
-      提到了一种优化，可以完全避免对评论内容进行解码。esbuild 会剔除除与许可相关的所有注释。
-      </p>
-    - >
-      <p>
-      此选项同时适用于所有输出文件类型（JavaScript、CSS 和 JSON）。因此，如果你配置你的 web 
-      服务器发送正确的 <code>Content-<wbr>Type</code> 头，并希望使用 UTF-8 字符集，
-      请确保你的 web 服务器配置为将 `.js` 和 `.css`文件都作为 UTF-8 处理。
-      </p>
-=======
       - >
         <p>
         这还不会转义嵌入在正则表达式中的非 ASCII 字符。这是因为 esbuild 目前根本不解析正则表达式的内容。
@@ -3383,7 +3198,6 @@
         服务器发送正确的 <code>Content-<wbr>Type</code> 头，并希望使用 UTF-8 字符集，
         请确保你的 web 服务器配置为将 `.js` 和 `.css`文件都作为 UTF-8 处理。
         </p>
->>>>>>> 5d7e3c35
 
   - h3: Chunk 名称
 
@@ -3436,19 +3250,6 @@
       在 chunk 路径模板中有两个可用占位符：
 
   - ul:
-<<<<<<< HEAD
-    - >
-      `[name]`
-      <p>
-      目前这将始终是 `chunk`，尽管这个占位符在将来的版本中可能会有额外的值。
-      </p>
-
-    - >
-      `[hash]`
-      <p>
-      这是 chunk 的内容哈希。在生成多个共享代码块的情况下，内容哈希是区分不同 chunk 的必要条件。
-      </p>
-=======
       - >
         `[name]`
         <p>
@@ -3460,7 +3261,6 @@
         <p>
         这是 chunk 的内容哈希。在生成多个共享代码块的情况下，内容哈希是区分不同 chunk 的必要条件。
         </p>
->>>>>>> 5d7e3c35
 
   - p: >
       chunk 路径模板不需要包括一个文件拓展名。在模板替换之后，为适当内容类型配置的 
@@ -3602,37 +3402,6 @@
   - p: >
       默认情况下，esbuild 有五种内置特定行为，并且不能被禁用：
   - ul:
-<<<<<<< HEAD
-    - >
-      `default`
-      <p>
-      该条件总处于激活状态。它的目的是放在最后，让你在没有其他条件应用时提供兜底。
-      </p>
-    - >
-      `import`
-      <p>
-      该条件仅在通过 ESM `import` 声明或者 `import()` 表达式导入路径时生效。
-      可以用来提供特定于 ESM 的代码。
-      </p>
-    - >
-      `require`
-      <p>
-      该条件仅在通过 CommonJS `require()` 调用导入路径时生效。
-      可以用来提供特定于 CommonJS 的代码。
-      </p>
-    - >
-      `browser`
-      <p>
-      该条件仅在 esbuild 的 [platform](#platform) 设置为 `browser` 有效。
-      可以用来提供特定于浏览器的代码。
-      </p>
-    - >
-      `node`
-      <p>
-      该条件仅在 esbuild 的 [platform](#platform) 设置为 `node` 有效。
-      可以用来提供特定于 node 的代码。
-      </p>
-=======
       - >
         `default`
         <p>
@@ -3662,7 +3431,6 @@
         该条件仅在 esbuild 的 [platform](#platform) 设置为 `node` 有效。
         可以用来提供特定于 node 的代码。
         </p>
->>>>>>> 5d7e3c35
 
   - p: >
       请注意当你使用 `require` 与 `import` 条件时，_你的包可能会在 bundle 过程中多次终止！_
@@ -3719,42 +3487,6 @@
       在入口路径模板中有三个可用占位符：
 
   - ul:
-<<<<<<< HEAD
-    - >
-      `[dir]`
-      <p>
-      这是从包含输入入口点文件的目录到 [outbase](#outbase) 目录的相对路径。
-      它的目的是帮助你避免不同子目录中命名相同的入口点之间的冲突。
-      </p>
-      <p>
-      例如，如果有两个入口点
-      <code>src/<wbr>pages/<wbr>home/<wbr>index.ts</code> 与
-      <code>src/<wbr>pages/<wbr>about/<wbr>index.ts</code>，outbase 文件夹为 `src`，
-      入口名称模板为 `[dir]/[name]`，输出文件夹将会包含 <code>pages/<wbr>home/<wbr>index.js</code> 与
-      <code>pages/<wbr>about/<wbr>index.js</code>。如果入口名称模板仅被设置为 `[name]`，打包将会失败，
-      因为在输出文件夹中包含两个相同输出路径的输出文件。
-      </p>
-
-    - >
-      `[name]`
-      <p>
-      这是不带拓展名的原始入口文件名称。例如，如果入口文件名为 `app.js`，那么模板中的 `[name]` 将会被
-      替换为 `app`。
-      </p>
-
-    - >
-      `[hash]`
-      <p>
-      这是输出文件的内容哈希，可以用来最大化利用浏览器缓存。在你的入口点名称中添加 `[hash]`，
-      这就意味着 esbuild 会计算与相应输出文件有关系的所有内容的哈希值（如果 [代码分隔](#splitting) 
-      激活状态，也包括他导入的任何输出文件）。当且仅当与该输出文件相关的任何输入文件被更改时哈希值才会发生变化。
-      </p>
-      <p>
-      之后，你可以让 web 服务器告诉浏览器永久缓存这些文件（你可以说它们从现在起过期很长一段时间，比如一年）。
-      你可以使用 [metafile](#metafile) 中的信息来确定哪个输出文件路径对应于哪个输入入口点，这样你就知道要在
-      `<script>` 标签中引入哪个路径。
-      </p>
-=======
       - >
         `[dir]`
         <p>
@@ -3789,7 +3521,6 @@
         你可以使用 [metafile](#metafile) 中的信息来确定哪个输出文件路径对应于哪个输入入口点，这样你就知道要在
         `<script>` 标签中引入哪个路径。
         </p>
->>>>>>> 5d7e3c35
 
   - p: >
       入口路径模板不需要包含一个文件拓展名。根据文件类型，适当的 [out 扩展名](#out-extension) 将在模板替换
@@ -4033,20 +3764,6 @@
       增量构建 API 目前使用两种形式的缓存：
 
   - ul:
-<<<<<<< HEAD
-    - >
-      <p>
-      文件存储在内存中，如果文件 metadata 自上次构建以来没有更改，则不会从文件系统中重新读取文件。
-      此优化仅适用于文件系统路径。它不适用于由 [插件](/plugins/) 创建的虚拟模块。
-      </p>
-
-    - >
-      <p>
-      解析后的 [ASTs](https://en.wikipedia.org/wiki/Abstract_syntax_tree) 存储在内存中，
-      如果文件内容自上次构建以来没有更改，则可以避免重新解析 AST。
-      除了文件系统模块之外，这个优化还适用于插件创建的虚拟模块，只要虚拟模块路径保持不变。
-      </p>
-=======
       - >
         <p>
         文件存储在内存中，如果文件 metadata 自上次构建以来没有更改，则不会从文件系统中重新读取文件。
@@ -4059,7 +3776,6 @@
         如果文件内容自上次构建以来没有更改，则可以避免重新解析 AST。
         除了文件系统模块之外，这个优化还适用于插件创建的虚拟模块，只要虚拟模块路径保持不变。
         </p>
->>>>>>> 5d7e3c35
 
   - p: >
       下面是如何进行增量构建：
@@ -4526,39 +4242,6 @@
       通常至少有三个这样的字段：
 
   - ul:
-<<<<<<< HEAD
-    - >
-      `main`
-      <p>
-      这是对于所有用于 node 中的包的 [标准字段](https://docs.npmjs.com/files/package.json#main)。
-      `main` 这个名字被硬编码到 node 的模块解析逻辑中。因为它是用于与 node 一起使用的，
-      所以可以合理地预期该字段中的文件路径是 commonjs 风格的模块。
-      </p>
-
-    - >
-      `module`
-      <p>
-      这个字段来自于一个关于如何将 ECMAScript 模块集成到 node 中的[提案](https://github.com/dherman/defense-of-dot-js/blob/f31319be735b21739756b87d551f6711bd7aa283/proposal.md)。
-      正因如此，可以合理地预期该字段中的文件路径是 ECMAScript 风格的模块。该提案没有被 node 接收（node 使用 <code>"type": <wbr>"module"</code>），
-      但是它被主流打包器采纳，因为 ECMAScript 风格的模块可以更好的 [tree shaking](#tree-shaking) 或者无用代码移除。
-      </p>
-      <p>
-      对包的作者：一些包错误的将 `module` 字段设置为了特定于浏览器的代码，`main` 字段的是
-      特定于 node 端的代码。很有可能因为 node 忽略了 `module` 字段并且人们通常只对特定于
-      浏览器的代码使用打包器。然而，打包特定于 node 的代码也很有价值（例如 它减少了下载和引导时间），
-      并且那些把特定于浏览器的代码放到 `module` 中的包，会使捆绑器无法有效地进行 tree shaking 操作。
-      如果你正在尝试发布特定于浏览器的代码，请使用 `browser` 字段。
-      </p>
-
-    - >
-      `browser`
-      <p>
-      这个字段来自于[一个提案](https://gist.github.com/defunctzombie/4339901/49493836fb873ddaa4b8a7aa0ef2352119f69211)，
-      该提案允许打包器替换特定于 node 端的文件或者模块为他们的浏览器友好版本
-      它允许你指定另一个特定于浏览器的入口点。
-      请注意，包可以同时使用 `browser` 和 `module` 字段（见下面的说明）。
-      </p>
-=======
       - >
         `main`
         <p>
@@ -4590,7 +4273,6 @@
         它允许你指定另一个特定于浏览器的入口点。
         请注意，包可以同时使用 `browser` 和 `module` 字段（见下面的说明）。
         </p>
->>>>>>> 5d7e3c35
 
   - p: >
       默认的 main 字段依赖于当前 [platform](#platform) 设置，本质上是
@@ -5389,21 +5071,6 @@
       社区发展出了某些注释来帮助编译器确定哪些代码是未使用的。目前 esbuild 支持两种 tree-shaking 注释：
 
   - ul:
-<<<<<<< HEAD
-    - >
-      <p>
-      函数调用前的行内 `/* @__PURE__ */` 注释告诉 esbuild 该函数调用如果在结果没有被使用的情况下可以被移除。
-      查看 [pure](#pure) API 配置项获取更多信息。
-      </p>
-
-    - >
-      <p>
-      `package.json` 中的 `sideEffects` 字段也可以用来告诉 esbuild 在你的包中的哪些文件
-      在始终没有使用的情况下可以被移除。这是一个来自 webpack 的公约，并且很多发布到 npm 的库已经在
-      其包定义中包含此字段。你可以在 [Webpack 的文档](https://webpack.js.org/guides/tree-shaking/)
-      中了解到更多关于该字段的信息。
-      </p>
-=======
       - >
         <p>
         函数调用前的行内 `/* @__PURE__ */` 注释告诉 esbuild 该函数调用如果在结果没有被使用的情况下可以被移除。
@@ -5417,7 +5084,6 @@
         其包定义中包含此字段。你可以在 [Webpack 的文档](https://webpack.js.org/guides/tree-shaking/)
         中了解到更多关于该字段的信息。
         </p>
->>>>>>> 5d7e3c35
 
   - p: >
       这些注释可能会产生问题，因为编译器完全依赖于开发人员来确保准确性，而开发人员偶尔会发布带有
@@ -5428,16 +5094,17 @@
   - p: >
       所以 esbuild 包含一种忽略 tree-shaking 注释的方法。只有当你遇到一个问题，
       bundle 因为意外地从 bundle 中删除了必要的代码而破坏时，你才应该启用这个功能：
-<<<<<<< HEAD
       <!-- TODO: translation -->
-=======
-
->>>>>>> 5d7e3c35
       By default, tree shaking is only enabled either when [bundling](#bundle)
       is enabled or when the output [format](#format) is set to `iife`, otherwise
       tree shaking is disabled. You can force-enable tree shaking by setting it
       to `true`:
 
+      By default, tree shaking is only enabled either when [bundling](#bundle)
+      is enabled or when the output [format](#format) is set to `iife`, otherwise
+      tree shaking is disabled. You can force-enable tree shaking by setting it
+      to `true`:
+
   - example:
       in:
         app.js: "1 + 2"
@@ -5508,11 +5175,12 @@
       然而它仍会对未用到的导入做自动 tree shaking，因为这不会依赖开发者注释。理想情况下，
       这个标志只是一个临时的解决方案。你应该向包的维护者报告这些问题以修复它们，
       因为它们表明了包的一个问题，而且它们可能也会使其他人出错。
-<<<<<<< HEAD
       <!-- TODO: translation -->
-=======
-
->>>>>>> 5d7e3c35
+      Note that tree shaking automatically takes into account user-specified
+      side-effect annotations. If you are bundling code with annotations that
+      have been authored incorrectly, you may need to [ignore annotations](#ignore-annotations)
+      to make sure the bundled code is correct.
+
       Note that tree shaking automatically takes into account user-specified
       side-effect annotations. If you are bundling code with annotations that
       have been authored incorrectly, you may need to [ignore annotations](#ignore-annotations)
@@ -5657,14 +5325,11 @@
       如果你所需要做的只是运行 esbuild 然后退出，那么它也是最佳性能的。
       但是，它阻塞了主线程，所以如果你在此期间有其他工作要执行，你就不希望使用它。
       这也是唯一不能使用插件的选项（因为插件是异步的）。它是这样的：
-<<<<<<< HEAD
-=======
 
   - h4: Sync API
 
   - p: >
       Synchronous API calls return their results inline:
->>>>>>> 5d7e3c35
 
   - pre.js: |
       let esbuild = require('esbuild')
@@ -5676,9 +5341,6 @@
       在宿主进程中的所有调用之间共享。主机使用自定义二进制协议通过 stdin、stdout 和 stderr 管道与子进程通信。
       如果你只需要运行esbuild一次，但又需要在后台做其他工作，那么这是理想的。
       它还允许你并发地运行许多 esbuild API 调用，然后将这些调用分散到所有可用的核心上，以获得最佳性能。
-<<<<<<< HEAD
-      使用它看起来像这样：
-=======
       使用它看起来像这样：      
       Pros:
 
@@ -5704,7 +5366,6 @@
 
   - p: >
       Asynchronous API calls return their results using a promise:
->>>>>>> 5d7e3c35
 
   - pre.js: |
       let esbuild = require('esbuild')
@@ -5712,8 +5373,6 @@
       esbuild.build(options).then(result => { ... })
 
   - h3: 在浏览器中运行
-<<<<<<< HEAD
-=======
 
   - p: >
       Pros:
@@ -5738,7 +5397,6 @@
       Doesn't work in situations that must be synchronous such as within
       <a href="https://nodejs.org/api/modules.html#requireextensions"><code>require<wbr>.extensions</code></a>
 
->>>>>>> 5d7e3c35
   - p: >
       esbuild API 也可以在 Web Worker 中使用 WebAssembly 运行。为了使用它你需要安装
       `esbuild-wasm` 而不是 `esbuild`：
