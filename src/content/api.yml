title: API
body:
  - h1: API
  - p: >
      可以通过如下三种方式调用 API：在命令行中调用，在 JavaScript 中调用，
      在 Go 中调用。
      概念和参数在这三种方式中基本相同，因此本文档将三种方式的 API 文档合并显示，
      不再按照不同的使用方式来拆分文档。

  - p: >
      在 esbuild 的 API 中有两种主要的 API 调用：[transform](#transform-api)
      与 [build](#build-api)。理解使用哪一个 API 对你而言十分重要，
      因为他们的工作方式不同。

  - p: >
      如果你是用的是 JavaScript，请务必阅读下面的 [JS 特殊细节](#js-specific-details) 章节。
      你也可以查看 esbuild 的 [TypeScript 类型定义](https://github.com/evanw/esbuild/blob/master/lib/types.ts)
      作为参考，这会对你有帮助。如果正在使用 Go 语言，请务必阅读自动生成的
       [Go 文档](https://pkg.go.dev/github.com/evanw/esbuild/pkg/api)。

  - h2: Transform API

  - p: >
      transform API 操作单个字符串，而不访问文件系统。
      这使其能够比较理想地在没有文件系统的环境中使用（比如浏览器）或者作为另一个工具链的一部分。
      以下是一个比较简单的 transform 示例：

  - example:
      cli:
        - $: |
            echo 'let x: number = 1' | esbuild --loader=ts
        - expect: |
            let x = 1;

      js:
        - $: |
            require('esbuild').transformSync('let x: number = 1', {
              loader: 'ts',
            })
        - expect: |
            {
              code: 'let x = 1;\n',
              map: '',
              warnings: []
            }

      go: |
        package main

        import "fmt"
        import "github.com/evanw/esbuild/pkg/api"

        func main() {
          result := api.Transform("let x: number = 1", api.TransformOptions{
            Loader: api.LoaderTS,
          })

          if len(result.Errors) == 0 {
            fmt.Printf("%s", result.Code)
          }
        }

  - p: >
      如果没有提供输入的文件并且没有 `--bundle` 标志的话，命令行接口就会调用此 API。
      在这个用例中，输入的字符串来自标准输入（stdin），并且输出字符串转到标准输出（stdout）。
      transform API 可以使用以下配置项：

  - available-options:
    - Banner
    - Charset
    - Color
    - Define
    - Footer
    - Format
    - Global name
    - JSX factory
    - JSX fragment
    - Keep names
    - Legal comments
    - Loader
    - Log level
    - Log limit
    - Minify
    - Pure
    - Source Root
    - Sourcefile
    - Sourcemap
    - Sources Content
    - Target
    - Tree shaking
    - Tsconfig raw

  - h2: Build API

  - p: >
      调用 build API 操作文件系统中的一个或多个文件。
      它允许文件互相引用并且打包在一起。
      这里是一个简单的 build 用例：

  - example:
      cli:
        - $: |
            echo 'let x: number = 1' > in.ts
        - $: |
            esbuild in.ts --outfile=out.js
        - $: |
            cat out.js
        - expect: |
            let x = 1;

      js:
        - $: |
            require('fs').writeFileSync('in.ts', 'let x: number = 1')
        - $: |
            require('esbuild').buildSync({
              entryPoints: ['in.ts'],
              outfile: 'out.js',
            })
        - expect: |
            { errors: [], warnings: [] }
        - $: |
            require('fs').readFileSync('out.js', 'utf8')
        - expect: |
            'let x = 1;\n'

      go: |
        package main

        import "io/ioutil"
        import "github.com/evanw/esbuild/pkg/api"
        import "os"

        func main() {
          ioutil.WriteFile("in.ts", []byte("let x: number = 1"), 0644)

          result := api.Build(api.BuildOptions{
            EntryPoints: []string{"in.ts"},
            Outfile:     "out.js",
            Write:       true,
          })

          if len(result.Errors) > 0 {
            os.Exit(1)
          }
        }

  - p: >
      如果至少提供一个输入文件或者存在 `--bundle` 标志，那么命令行接口会调用该 API。
      请注意 esbuild _不会_ 默认打包。你必须传递 `--bundle` 标志启用打包。
      如果没有提供输入文件，则从标准化输入（stdin）读取单个输入文件。build API 可以使用以下配置项：

  - available-options:
    - Asset names
    - Banner
    - Bundle
    - Charset
    - Chunk names
    - Color
    - Conditions
    - Define
    - Entry names
    - Entry points
    - External
    - Footer
    - Format
    - Global name
    - Incremental
    - Inject
    - JSX factory
    - JSX fragment
    - Keep names
    - Legal comments
    - Loader
    - Log level
    - Log limit
    - Main fields
    - Metafile
    - Minify
    - Node paths
    - Out extension
    - Outbase
    - Outdir
    - Outfile
    - Platform
    - Preserve symlinks
    - Public path
    - Pure
    - Resolve extensions
    - Serve
    - Source Root
    - Sourcefile
    - Sourcemap
    - Sources Content
    - Splitting
    - Stdin
    - Target
    - Tree shaking
    - Tsconfig
    - Watch
    - Working directory
    - Write

  - h2: 一般配置项

  - h3: Bundle

  - p: >
      打包一个文件意味着将任何导入的依赖项内联到文件中。
      这个过程是递归的，因为依赖的依赖（等等）也将被内联。
      默认情况下，esbuild 将 _不会_ 打包输入的文件。
      打包必须想这样显式启用：

  - example:
      in:
        in.js: '1 + 2'

      cli: |
          esbuild in.js --bundle

      js:
        - $: |
            require('esbuild').buildSync({
              entryPoints: ['in.js'],
              bundle: true,
              outfile: 'out.js',
            })
        - expect: |
            { errors: [], warnings: [] }

      go: |
        package main

        import "github.com/evanw/esbuild/pkg/api"
        import "os"

        func main() {
          result := api.Build(api.BuildOptions{
            EntryPoints: []string{"in.js"},
            Bundle:      true,
          })

          if len(result.Errors) > 0 {
            os.Exit(1)
          }
        }

  - p: >
      点击 [快速开始指引](/getting-started/#your-first-bundle)
      查看打包实际代码的例子。

  - p: >
      请注意打包与文件连接不同。在启用打包时向 esbuild 传递多个输入文件将创建两个单独的
      bundle 而不是将输入文件连接在一起。为了使用 esbuild 将一系列文件打包在一起，
      在一个入口起点文件中引入所有文件，然后就像打包一个文件那样将它们打包。

  - h3: Define

  - p: >
      该特性提供了一种用常量表达式替换全局标识符的方法。
      它可以在不改变代码本身的情况下改变某些构建之间代码的行为:

  - example:
      cli:
        - $: |
            echo 'DEBUG && require("hooks")' | esbuild --define:DEBUG=true
        - expect: |
            require("hooks");

        - $: |
            echo 'DEBUG && require("hooks")' | esbuild --define:DEBUG=false
        - expect: |
            false;

      js:
        - $: let js = 'DEBUG && require("hooks")'

        - $: |
            require('esbuild').transformSync(js, {
              define: { DEBUG: 'true' },
            })
        - expect: |
            {
              code: 'require("hooks");\n',
              map: '',
              warnings: []
            }

        - $: |
            require('esbuild').transformSync(js, {
              define: { DEBUG: 'false' },
            })
        - expect: |
            {
              code: 'false;\n',
              map: '',
              warnings: []
            }

      go: |
        package main

        import "fmt"
        import "github.com/evanw/esbuild/pkg/api"

        func main() {
          js := "DEBUG && require('hooks')"

          result1 := api.Transform(js, api.TransformOptions{
            Define: map[string]string{"DEBUG": "true"},
          })

          if len(result1.Errors) == 0 {
            fmt.Printf("%s", result1.Code)
          }

          result2 := api.Transform(js, api.TransformOptions{
            Define: map[string]string{"DEBUG": "false"},
          })

          if len(result2.Errors) == 0 {
            fmt.Printf("%s", result2.Code)
          }
        }

  - p: >
      替换表达式必须是一个 JSON 对象（null、boolean、number、string、array 或者 object）
      或者一个标识符。除了数组和对象之外，替换表达式是内联替换的，这意味着他们可以参与常数折叠。
      数组与对象替换表达式会被存储在一个变量中，然后被标识符引用而不是内联替换，
      这避免了替换重复复制一个值，但也意味着该值不能参与常数折叠。

  - p: >
      如果你想用字符串字面值替换某些东西，记住，传递给esbuild的替换值本身必须包含引号。
      省略引号意味着替换的值是一个标识符：

  - example:
      cli:
        - $: |
            echo 'id, str' | esbuild --define:id=text --define:str=\"text\"
        - expect: |
            text, "text";

      js:
        - $: |
            require('esbuild').transformSync('id, str', {
              define: { id: 'text', str: '"text"' },
            })
        - expect: |
            {
              code: 'text, "text";\n',
              map: '',
              warnings: []
            }

      go: |
        package main

        import "fmt"
        import "github.com/evanw/esbuild/pkg/api"

        func main() {
          result := api.Transform("id, text", api.TransformOptions{
            Define: map[string]string{
              "id":  "text",
              "str": "\"text\"",
            },
          })

          if len(result.Errors) == 0 {
            fmt.Printf("%s", result.Code)
          }
        }

  - p: >
      如果你在使用 CLI 工具，请记住，不同的 shell 对于如何转义双引号字符有不同的规则
      （当替换的值为一个字符串时会非常必要）。使用 `\"` 反斜杠转义，因为它可以在 bash
      以及 Windows 命令提示符中生效。其他在 bash 中有效的转义双引号的方法，比如用单引号括起来，
      在Windows上不起作用，因为 Windows 命令提示符不会删除单引号。这和你在 `package.json` 的
      npm script 中使用 CLI 工具是相关的，人们期望在所有平台上工作：

  - pre.json: |
      {
        "scripts": {
          "build": "esbuild --define:process.env.NODE_ENV=\\\"production\\\" app.js"
        }
      }

  - p: >
      如果你仍然在不同的 shell 中遇到跨平台引号转义问题，你讲可能会选择使用 [JavaScript API](/api/)。
      There you can use regular JavaScript syntax to eliminate
      你可以使用常规的 JavaScript 语法来消除跨平台差异。

  - h3: Entry points

  - p: >
      This is an array of files that each serve as an input to the bundling
      algorithm. They are called "entry points" because each one is meant to
      be the initial script that is evaluated which then loads all other aspects
      of the code that it represents. Instead of loading many libraries in your
      page with `<script>` tags, you would instead use `import` statements to
      import them into your entry point (or into another file that is then
      imported into your entry point).

  - p: >
      Simple apps only need one entry point but additional entry points can be
      useful if there are multiple logically-independent groups of code such as
      a main thread and a worker thread, or an app with separate relatively
      unrelated areas such as a landing page, an editor page, and a settings page.
      Separate entry points helps introduce separation of concerns and helps
      reduce the amount of unnecessary code that the browser needs to download.
      If applicable, enabling [code splitting](#splitting) can further reduce
      download sizes when browsing to a second page whose entry point shares
      some already-downloaded code with a first page that has already been
      visited.

  - p: >
      The simple way to specify entry points is to just pass an array of file
      paths:

  - example:
      in:
        home.ts: '1 + 2'
        settings.ts: '1 + 2'

      cli: |
        esbuild home.ts settings.ts --bundle --outdir=out

      js: |
        require('esbuild').buildSync({
          entryPoints: ['home.ts', 'settings.ts'],
          bundle: true,
          write: true,
          outdir: 'out',
        })

      go: |
        package main

        import "github.com/evanw/esbuild/pkg/api"
        import "os"

        func main() {
          result := api.Build(api.BuildOptions{
            EntryPoints: []string{"home.ts", "settings.ts"},
            Bundle:      true,
            Write:       true,
            Outdir:      "out",
          })

          if len(result.Errors) > 0 {
            os.Exit(1)
          }
        }

  - p: >
      This will generate two output files, `out/home.js` and `out/settings.js`
      corresponding to the two entry points `home.ts` and `settings.ts`.

  - p: >
      For further control over how the paths of the output files are derived
      from the corresponding input entry points, you should look into these
      options:

  - ul:
    - '[Entry names](#entry-names)'
    - '[Out extension](#out-extension)'
    - '[Outbase](#outbase)'
    - '[Outdir](#outdir)'
    - '[Outfile](#outfile)'

  - p: >
      In addition, you can also specify a fully custom output path for each
      individual entry point using an alternative entry point syntax:

  - example:
      in:
        home.js: '1 + 2'
        settings.js: '1 + 2'

      cli: |
        esbuild out1=home.js out2=settings.js --bundle --outdir=out

      js: |
        require('esbuild').buildSync({
          entryPoints: {
            out1: 'home.js',
            out2: 'settings.js',
          },
          bundle: true,
          write: true,
          outdir: 'out',
        })

      go: |
        package main

        import "github.com/evanw/esbuild/pkg/api"
        import "os"

        func main() {
          result := api.Build(api.BuildOptions{
            EntryPointsAdvanced: []api.EntryPoint{{
              OutputPath: "out1",
              InputPath:  "home.js",
            }, {
              OutputPath: "out2",
              InputPath:  "settings.js",
            }},
            Bundle: true,
            Write:  true,
            Outdir: "out",
          })

          if len(result.Errors) > 0 {
            os.Exit(1)
          }
        }

  - p: >
      This will generate two output files, `out/out1.js` and `out/out2.js`
      corresponding to the two entry points `home.ts` and `settings.ts`.

  - h3: External

  - p: >
      你可以标记一个文件或者包为外部（external），从而将其从你的打包结果中移除。
      导入将被保留（对于 `iife` 以及 `cjs` 格式使用 `require`，对于 `esm` 格式使用 `import`），而不是被打包，
      并将在运行时进行计算。

  - p: >
      这里有几个用法。首先，它可以用于去除你的 bundle 中你知道将永远不会被执行的代码路径中的无用代码。
      例如，一个 package 可以会包含值运行在 node 端的代码，但是你只会将其用在浏览器中。
      它还可以用于在运行时从不能打包的包导入 node 中的代码。例如，`fsevents` 包含 esbuild 不支持的本地拓展，
      像这样将某些内容标记为外部（external）：

  - example:
      cli:
        - $: |
            echo 'require("fsevents")' > app.js
        - $: |
            esbuild app.js --bundle --external:fsevents
        - expect: |
            (() => {
              // app.js
              require("fsevents");
            })();

      js:
        - $: |
            require('fs').writeFileSync('app.js', 'require("fsevents")')
        - $: |
            require('esbuild').buildSync({
              entryPoints: ['app.js'],
              outfile: 'out.js',
              bundle: true,
              external: ['fsevents'],
            })
        - expect: |
            { errors: [], warnings: [] }

      go: |
        package main

        import "io/ioutil"
        import "github.com/evanw/esbuild/pkg/api"
        import "os"

        func main() {
          ioutil.WriteFile("app.js", []byte("require(\"fsevents\")"), 0644)

          result := api.Build(api.BuildOptions{
            EntryPoints: []string{"app.js"},
            Outfile:     "out.js",
            Bundle:      true,
            Write:       true,
            External:    []string{"fsevents"},
          })

          if len(result.Errors) > 0 {
            os.Exit(1)
          }
        }

  - p: >
      你也可以在外部（external）路径中使用 `*` 通配符标记所有符合该模式的为外部（external）。
      例如，你可以使用 `*.png` 移除所有的 `.png` 文件或者使用 `/images/*` 移除所有路径以
      `/images/` 开头的路径。当在 外部（external）路径中使用 `*` 通配符时，
      该模式将应用于源代码中的原始路径，而不是解析为实际文件系统路径后的路径。
      这允许你匹配不是真实文件系统路径的路径。

  - h3: Format

  - p: >
      为生成的 JavaScript 文件设置输出格式。有三个可能的值：`iife`、`cjs` 与 `esm`。

  - h4#format-iife: IIFE

  - p: >
      `iife` 格式代表“立即调用函数表达式（immediately-invoked function expression）”并且在浏览器中运行。
      将你的代码包裹在一个函数表达式中，以确保代码中的所有变量不会与全局作用域中的变量冲突。
      如果你的入口起点有你想要暴露在浏览器全局环境中的导出，你可以使用 [global name](#global-name)
      设置 global `iife` 为默认格式，除非你设置 [platform](#platform) 为 `node`。
      像这样使用它：

  - example:
      cli:
        - $: |
            echo 'alert("test")' | esbuild --format=iife
        - expect: |
            (() => {
              alert("test");
            })();

      js: |
        let js = 'alert("test")'
        let out = require('esbuild').transformSync(js, {
          format: 'iife',
        })
        process.stdout.write(out.code)

      go: |
        package main

        import "fmt"
        import "github.com/evanw/esbuild/pkg/api"

        func main() {
          js := "alert(\"test\")"

          result := api.Transform(js, api.TransformOptions{
            Format: api.FormatIIFE,
          })

          if len(result.Errors) == 0 {
            fmt.Printf("%s", result.Code)
          }
        }

  - h4#format-commonjs: CommonJS

  - p: >
      `cjs` 格式打包代表"CommonJS" 并且在 node 环境中运行。它假设环境包括 `exports`、
      `require` 与 `module`。在 ECMAScript 模块语法中带有导出的入口点将被转换为一个模块，
      每个导出名称的 “exports” 上都有一个 getter。当你设置 [platform](#platform) 为 `node` 时，
      `cjs` 为默认格式。像这样使用它：

  - example:
      cli:
        - $: |
            echo 'export default "test"' | esbuild --format=cjs
        - expect: |
            ...
            __export(exports, {
              default: () => stdin_default
            });
            var stdin_default = "test";

      js: |
        let js = 'export default "test"'
        let out = require('esbuild').transformSync(js, {
          format: 'cjs',
        })
        process.stdout.write(out.code)

      go: |
        package main

        import "fmt"
        import "github.com/evanw/esbuild/pkg/api"

        func main() {
          js := "export default 'test'"

          result := api.Transform(js, api.TransformOptions{
            Format: api.FormatCommonJS,
          })

          if len(result.Errors) == 0 {
            fmt.Printf("%s", result.Code)
          }
        }

  - h4#format-esm: ESM

  - p: >
      `esm` 格式代表 "ECMAScript module"。它假设环境支持 `import` 与 `export` 语法。
      在 CommonJS 模块语法中带有导出的入口点将被转换为 `module.exports` 值的单个 `default` 导出。
      像这样使用它：

  - example:
      cli:
        - $: |
            echo 'module.exports = "test"' | esbuild --format=esm
        - expect: |
            ...
            var require_stdin = __commonJS((exports, module) => {
              module.exports = "test";
            });
            export default require_stdin();

      js: |
        let js = 'module.exports = "test"'
        let out = require('esbuild').transformSync(js, {
          format: 'esm',
        })
        process.stdout.write(out.code)

      go: |
        package main

        import "fmt"
        import "github.com/evanw/esbuild/pkg/api"

        func main() {
          js := "module.exports = 'test'"

          result := api.Transform(js, api.TransformOptions{
            Format: api.FormatESModule,
          })

          if len(result.Errors) == 0 {
            fmt.Printf("%s", result.Code)
          }
        }

  - p: >
      `esm` 格式可以在浏览器或者 node 中使用。但是你必须显式地以模块加载它。
      如果你从其他模块 `import`，那么这是自动进行的。否则：

  - ul:
    - >
      在浏览器中，你可以使用 <code>&lt;script <wbr>src="<wbr>file.js" <wbr>type="<wbr>module"&gt;<wbr>&lt;/script&gt;</code> 加载模块。
      <br>&nbsp; 

    - >
      在 node 环境中，你可以使用 <code>node <wbr>--experimental-<wbr>modules <wbr>file.mjs</code> 加载模块。
      请注意 node 需要 `.mjs` 拓展名，除非你在 `package.json` 文件中配置了 <code>"type": <wbr>"module"</code> 。
      你可以使用 esbuild 中的 [out extension](#out-extension) 设置来自定义生成文件的拓展名。
      你可以点击 [这里](https://nodejs.org/api/esm.html) 获取更多关于使用 ECMAScript modules 的内容。

  - h3: Inject

  - p: >
      这个配置项可以自动替换从另一个文件引入的全局变量。
      当你为无法控制的代码适配新环境时是非常有用的。
      例如，假定你有一个叫做 `process-shim.js` 的文件，该文件导出了 `process` 变量：

  - pre.js: |
      // process-shim.js
      export let process = {
        cwd: () => ''
      }

  - pre.js: |
      // entry.js
      console.log(process.cwd())

  - p: >
      这尝试替换 node 的 `process.cwd()` 函数的使用，以阻止包在浏览器中运行它而导致崩溃。
      你可以使用 inject 特性将一个 import 置于文件中以替换所有的全局标识符 `process`。

  - example:
      in:
        process-shim.js: 'export let process = { cwd: () => "" }'
        entry.js: 'console.log(process.cwd())'

      cli: |
        esbuild entry.js --bundle --inject:./process-shim.js --outfile=out.js

      js: |
        require('esbuild').buildSync({
          entryPoints: ['entry.js'],
          bundle: true,
          inject: ['./process-shim.js'],
          outfile: 'out.js',
        })

      go: |
        package main

        import "github.com/evanw/esbuild/pkg/api"
        import "os"

        func main() {
          result := api.Build(api.BuildOptions{
            EntryPoints: []string{"entry.js"},
            Bundle:      true,
            Inject:      []string{"./process-shim.js"},
            Outfile:     "out.js",
            Write:       true,
          })

          if len(result.Errors) > 0 {
            os.Exit(1)
          }
        }

  - p: >
      结果是这样的：

  - pre.js: |
      // out.js
      let process = {cwd: () => ""};
      console.log(process.cwd());

  - h4: inject 与 [define](#define) 一起使用

  - p: >
      你可以与 [define](#define) 特性结合使用，这样你的导入会更具可选择性。例如：

  - pre.js: |
      // process-shim.js
      export function dummy_process_cwd() {
        return ''
      }

  - pre.js: |
      // entry.js
      console.log(process.cwd())

  - p: >
      You can map `process.cwd` to `dummy_process_cwd` with the [define](#define)
      feature, then inject `dummy_process_cwd` from `process-shim.js` with the
      inject feature:

  - example:
      in:
        process-shim.js: 'export function dummy_process_cwd() { return "" }'
        entry.js: 'console.log(process.cwd())'

      cli: |
        esbuild entry.js --bundle --define:process.cwd=dummy_process_cwd --inject:./process-shim.js --outfile=out.js

      js: |
        require('esbuild').buildSync({
          entryPoints: ['entry.js'],
          bundle: true,
          define: { 'process.cwd': 'dummy_process_cwd' },
          inject: ['./process-shim.js'],
          outfile: 'out.js',
        })

      go: |
        package main

        import "github.com/evanw/esbuild/pkg/api"
        import "os"

        func main() {
          result := api.Build(api.BuildOptions{
            EntryPoints: []string{"entry.js"},
            Bundle:      true,
            Define: map[string]string{
              "process.cwd": "dummy_process_cwd",
            },
            Inject:  []string{"./process-shim.js"},
            Outfile: "out.js",
            Write:   true,
          })

          if len(result.Errors) > 0 {
            os.Exit(1)
          }
        }

  - p: >
      结果如下：

  - pre.js: |
      // out.js
      function dummy_process_cwd() {
        return "";
      }
      console.log(dummy_process_cwd());

  - h4: 自动导入 [JSX](/content-types/#jsx)

  - p: >
      你可以使用 inject 特性以自动提供 JSX 表达式的执行环境。例如，你可以自动导入 `react`
      包以执行诸如 `React.createElement` 的函数。查看
      [JSX 文档](/content-types/#auto-import-for-jsx) 获取更多。

  - h4: 不使用 import 注入文件

  - p: >
      你可以对不包含 exports 的文件使用该特性。在这种情况下，注入的文件就像每个输入文件都包含
      <code>import <wbr>"./file.js"</code> 一样出现在输出的前面。
      由于 ECMAScript 模块的工作方式，这个注入仍然是 “卫生的”，因为在不同文件中具有相同名称的符号会被重命名，
      这样它们就不会相互冲突。

  - h4: 选择性注入文件

  - p: >
      如果你仅想当导出被实际使用的情况下 _有条件_ 的引入一个文件，你应该通过将其置于 package 中并且
      在 `package.json` 中添加 <code>"sideEffects": <wbr>false</code> 以标记被注入的文件没有副作用。
      该设置为
      [Webpack 公约](https://webpack.js.org/guides/tree-shaking/#mark-the-file-as-side-effect-free)，
      esbuild 中该公约对所有的导入文件生效，而不仅仅是注入文件。

  - h3: Loader

  - p: >
      该配置项改变了输入文件解析的方式。例如， [`js`](/content-types/#javascript) loader 将文件解析为 JavaScript，
      [`css`](/content-types/#css) loader 将文件解析为 CSS。查看 [content types](/content-types/) 获取内置
      loader 的完整列表。

  - p: >
      配置一个给定文件类型的 loader 可以让你使用 `import` 声明或者 `require` 调用来加载该文件类型。
      例如，使用 [data URL](/content-types/#data-url) loader 配置 `.png` 文件拓展名，
      这意味着导入 `.png` 文件会给你一个包含该图像内容的数据 URL：

  - pre.js: |
      import url from './example.png'
      let image = new Image
      image.src = url
      document.body.appendChild(image)

      import svg from './example.svg'
      let doc = new DOMParser().parseFromString(svg, 'application/xml')
      let node = document.importNode(doc.documentElement, true)
      document.body.appendChild(node)

  - p: >
      以上代码可以使用 [build API](#build-api) 调用进行打包，就像这样：

  - example:
      in:
        app.js: |
          import url from './example.png'
          let image = new Image
          image.src = url
          document.body.appendChild(image)

          import svg from './example.svg'
          let doc = new DOMParser().parseFromString(svg, 'application/xml')
          let node = document.importNode(doc.documentElement, true)
          document.body.appendChild(node)

        example.png: |
          this is some data

        example.svg: |
          this is some data

      cli: |
        esbuild app.js --bundle --loader:.png=dataurl --loader:.svg=text

      js: |
        require('esbuild').buildSync({
          entryPoints: ['app.js'],
          bundle: true,
          loader: {
            '.png': 'dataurl',
            '.svg': 'text',
          },
          outfile: 'out.js',
        })

      go: |
        package main

        import "github.com/evanw/esbuild/pkg/api"
        import "os"

        func main() {
          result := api.Build(api.BuildOptions{
            EntryPoints: []string{"app.js"},
            Bundle:      true,
            Loader: map[string]api.Loader{
              ".png": api.LoaderDataURL,
              ".svg": api.LoaderText,
            },
            Write: true,
          })

          if len(result.Errors) > 0 {
            os.Exit(1)
          }
        }

  - p: >
      如果你在 [标准化输入（stdin）](#stdin) 中使用 build API，该配置项就会变的不同，
      因为标准化输入（stdin）没有文件拓展名。使用 build API 为标准化输入（stdin）配置一个 loader，
      就像这样：

  - example:
      in:
        pkg.js: |
          module.exports = 123

      cli: |
        echo 'import pkg = require("./pkg")' | esbuild --loader=ts --bundle

      js: |
        require('esbuild').buildSync({
          stdin: {
            contents: 'import pkg = require("./pkg")',
            loader: 'ts',
            resolveDir: __dirname,
          },
          bundle: true,
          outfile: 'out.js',
        })

      go: |
        package main

        import "github.com/evanw/esbuild/pkg/api"
        import "log"
        import "os"

        func main() {
          cwd, err := os.Getwd()
          if err != nil {
            log.Fatal(err)
          }

          result := api.Build(api.BuildOptions{
            Stdin: &api.StdinOptions{
              Contents:   "import pkg = require('./pkg')",
              Loader:     api.LoaderTS,
              ResolveDir: cwd,
            },
            Bundle: true,
          })

          if len(result.Errors) > 0 {
            os.Exit(1)
          }
        }

  - p: >
      [transform API](#transform-api) 调用仅使用一个 loader，因为它不涉及与文件系统的交互，
      因此不需要处理文件拓展名。为 transform API 配置一个 loader（在这里是
      [`ts`](/content-types/#typescript) loader），就像这样：

  - example:
      cli:
        - $: |
            echo 'let x: number = 1' | esbuild --loader=ts
        - expect: |
            let x = 1;

      js:
        - $: |
            let ts = 'let x: number = 1'
        - $: |
            require('esbuild').transformSync(ts, {
              loader: 'ts',
            })
        - expect: |
            {
              code: 'let x = 1;\n',
              map: '',
              warnings: []
            }

      go: |
        package main

        import "fmt"
        import "github.com/evanw/esbuild/pkg/api"

        func main() {
          ts := "let x: number = 1"

          result := api.Transform(ts, api.TransformOptions{
            Loader: api.LoaderTS,
          })

          if len(result.Errors) == 0 {
            fmt.Printf("%s", result.Code)
          }
        }

  - h3: Minify

  - p: >
      启用该配置时，生成的代码会被压缩而不是格式化输出。
      压缩后的代码与未压缩代码是相等的，但是会更小。这意味着下载更快但是更难调试。
      一般情况下在生产环境而不是开发环境压缩代码。

  - p: >
      在 esbuild 中这样启用压缩：

  - example:
      cli:
        - $: |
            echo 'fn = obj => { return obj.x }' | esbuild --minify
        - expect: |
            fn=n=>n.x;

      js:
        - $: |
            var js = 'fn = obj => { return obj.x }'
        - $: |
            require('esbuild').transformSync(js, {
              minify: true,
            })
        - expect: |
            {
              code: 'fn=n=>n.x;\n',
              map: '',
              warnings: []
            }

      go: |
        package main

        import "fmt"
        import "github.com/evanw/esbuild/pkg/api"

        func main() {
          js := "fn = obj => { return obj.x }"

          result := api.Transform(js, api.TransformOptions{
            MinifyWhitespace:  true,
            MinifyIdentifiers: true,
            MinifySyntax:      true,
          })

          if len(result.Errors) == 0 {
            fmt.Printf("%s", result.Code)
          }
        }

  - p: >
      该配置项结合起来做三件独立的事情：移除空格、重写语法使其更体积更小、重命名变量为更短的名称。
      一般情况下这三件事情你都想做，但是如果有必要的话，这些配置项可以单独启用：

  - example:
      cli:
        - $: |
            echo 'fn = obj => { return obj.x }' | esbuild --minify-whitespace
        - expect: |
            fn=obj=>{return obj.x};

        - $: |
            echo 'fn = obj => { return obj.x }' | esbuild --minify-identifiers
        - expect: |
            fn = (n) => {
              return n.x;
            };

        - $: |
            echo 'fn = obj => { return obj.x }' | esbuild --minify-syntax
        - expect: |
            fn = (obj) => obj.x;

      js:
        - $: |
            var js = 'fn = obj => { return obj.x }'

        - $: |
            require('esbuild').transformSync(js, {
              minifyWhitespace: true,
            })
        - expect: |
            {
              code: 'fn=obj=>{return obj.x};\n',
              map: '',
              warnings: []
            }

        - $: |
            require('esbuild').transformSync(js, {
              minifyIdentifiers: true,
            })
        - expect: |
            {
              code: 'fn = (n) => {\n  return n.x;\n};\n',
              map: '',
              warnings: []
            }

        - $: |
            require('esbuild').transformSync(js, {
              minifySyntax: true,
            })
        - expect: |
            {
              code: 'fn = (obj) => obj.x;\n',
              map: '',
              warnings: []
            }

      go: |
        package main

        import "fmt"
        import "github.com/evanw/esbuild/pkg/api"

        func main() {
          css := "div { color: yellow }"

          result1 := api.Transform(css, api.TransformOptions{
            Loader:           api.LoaderCSS,
            MinifyWhitespace: true,
          })

          if len(result1.Errors) == 0 {
            fmt.Printf("%s", result1.Code)
          }

          result2 := api.Transform(css, api.TransformOptions{
            Loader:            api.LoaderCSS,
            MinifyIdentifiers: true,
          })

          if len(result2.Errors) == 0 {
            fmt.Printf("%s", result2.Code)
          }

          result3 := api.Transform(css, api.TransformOptions{
            Loader:       api.LoaderCSS,
            MinifySyntax: true,
          })

          if len(result3.Errors) == 0 {
            fmt.Printf("%s", result3.Code)
          }
        }

  - p: >
      这些概念同样适用于 CSS，而不仅仅是 JavaScript：

  - example:
      cli:
        - $: |
            echo 'div { color: yellow }' | esbuild --loader=css --minify
        - expect: |
            div{color:#ff0}

      js:
        - $: |
            var css = 'div { color: yellow }'
        - $: |
            require('esbuild').transformSync(css, {
              loader: 'css',
              minify: true,
            })
        - expect: |
            {
              code: 'div{color:#ff0}\n',
              map: '',
              warnings: []
            }

      go: |
        package main

        import "fmt"
        import "github.com/evanw/esbuild/pkg/api"

        func main() {
          css := "div { color: yellow }"

          result := api.Transform(css, api.TransformOptions{
            Loader:            api.LoaderCSS,
            MinifyWhitespace:  true,
            MinifyIdentifiers: true,
            MinifySyntax:      true,
          })

          if len(result.Errors) == 0 {
            fmt.Printf("%s", result.Code)
          }
        }

  - p: >
      esbuild 中的 JavaScript 压缩算法生成的输出通常与行业标准 JavaScript 压缩工具生成的输出大小相近。
      [benchmark](https://github.com/privatenumber/minification-benchmarks/tree/cd3e5acb8d38da5f86426d44ac95974812559683#readme)
      有一个不同压缩工具之间的样例对比。尽管 esbuild 不是所有场景下的最优 JavaScript 压缩工具，
      它努力在专用缩小工具的几个百分点内为大多数代码生成缩小的输出，当然也比其他工具快得多。

  - h4#minify-considerations: 思考

  - p: >
      当时用 esbuild 作为压缩器时需要记住以下几点：

  - ul:
    - >
      <p>
      当启用压缩时也可能也需要设置 [target](#target) 配置项 。默认情况下，
      esbuild 利用现代 JavaScript 特性使你的代码变得更小。例如，
      <code>a ===<wbr> undefined<wbr> || a ===<wbr> null<wbr> ? 1 : a</code>
      可以被压缩为 <code>a ?? 1</code>。如果你不想让 esbuild 在压缩是利用现代 JavaScript 特性，
      你应该使用一个更老的语言目标，例如 <code>--target=es6</code>。
      </p>

    - >
      <p>
      对于所有的 JavaScript 代码，压缩不是 100% 安全的。这对 esbuild 和其他流行的
      JavaScript 压缩器例如[terser](https://github.com/terser/terser) 是真实存在的。
      特别地，esbuild 并不是为了保存函数上调用 `.toString()` 的值而设计的。
      原因是如果所有函数中的所有代码都要逐字保存的话，压缩会变得非常困难并且实际上是没有用的。
      然而，这意味着依赖于 `.toString()` 返回值的 JavaScript 代码在压缩过程中可能会中断。
      例如，在 [Angular](https://angular.io/) 框架中一些模式在代码压缩时会中断，因为 Angular
      使用 `.toString()` 来读取函数的参数名称。一个解决方案是不要使用这些模式。
      </p>

    - >
      <p>
      默认情况下，esbuild 不会在函数和类对象上保留 `.name` 的值。这是因为大多数代码不会依赖该属性，
      并且使用更短的名称是一个重要的大小优化。然而，一些代码确实依赖 `.name` 属性来注册和绑定。
      如果你需要依赖该属性，你应该启用 [keep names](#keep-names) 配置项。
      </p>

    - |
      <p>
      使用某些 JavaScript 特性可以禁用 esbuild 的许多优化，包括压缩。
      具体来说，直接使用 `eval` 和/或 `with` 语句可以阻止 esbuild 将标识符重命名为更小的名称，
      因为这些特性会导致标识符绑定在运行时而不是编译时发生。
      这几乎总是无意的，而且只发生在人们不知道什么是直接 eval 以及它为什么不好的情况下。
      </p>
      <p>
      如果你正在考虑像这样写一段代码：
      </p>
      <pre>
      // 直接使用 eval （将会禁用整个文件的压缩）
      let result = eval(something)
      </pre>
      <p>
      你应该这样写，你的代码才能被压缩：
      </p>
      <pre>
      // 间接使用 eval （对周围的代码没有副作用）
      let result = (0, eval)(something)
      </pre>
      <p>
      [这里](/content-types/#direct-eval) 可以获取关于直接使用 `eval` 以及可用选择的更多信息。
      </p>

    - >
      <p>
      esbuild 中的压缩算法还没有进行高级代码优化。特别是，下面的代码优化对 JavaScript 是
      有可能的，但不是由 esbuild 完成的（不是一个详尽的列表）：
      </p>
      <ul>
        <li>消除函数体中的 dead-code</li>
        <li>函数内联</li>
        <li>Cross-statement 常数传播</li>
        <li>对象形状建模</li>
        <li>Allocation sinking</li>
        <li>Method devirtualization</li>
        <li>Symbolic execution</li>
        <li>JSX 表达式提升</li>
        <li>TypeScript 枚举检测和内联</li>
      </ul>
      <p>
      如果你的代码使用的模式要求某些形式的代码优化是紧凑的，或者如果你正在为你的用例搜索最佳的
      JavaScript 压缩算法，你应该考虑使用其他工具。实现这些高级代码优化的一些工具示例包括
      [Terser](https://github.com/terser/terser#readme) 和
      [Google Closure Compiler](https://github.com/google/closure-compiler#readme)。
      </p>

  - h3: Outdir

  - p: >
      该配置项为 build 操作设置输出文件夹。例如，该命令会生成一个名为 `out` 的目录：

  - example:
      in:
        app.js: '1 + 2'

      cli: |
        esbuild app.js --bundle --outdir=out

      js: |
        require('esbuild').buildSync({
          entryPoints: ['app.js'],
          bundle: true,
          outdir: 'out',
        })

      go: |
        package main

        import "github.com/evanw/esbuild/pkg/api"
        import "os"

        func main() {
          result := api.Build(api.BuildOptions{
            EntryPoints: []string{"app.js"},
            Bundle:      true,
            Outdir:      "out",
          })

          if len(result.Errors) > 0 {
            os.Exit(1)
          }
        }

  - p: >
      输出文件夹如果不存在的话将会创建该文件夹，但是当其包含一些文件时不会被清除。
      生成的文件遇到同名文件会进行静默覆盖。如果你想要输出文件夹只包含当前 esbuild 运行生成的文件，
      你应该在运行 esbuild 之前清除输出文件夹。

  - p: >
      如果你的构建有多个入口，且多个入口在单独的文件夹内，目录结构将从所有输入入口点路径中
      [最低的公共祖先](https://en.wikipedia.org/wiki/Lowest_common_ancestor) 目录开始复制到输出目录中。If your build contains multiple entry points in separate directories, the
      例如，这里有两个入口起点 <code>src/<wbr>home/<wbr>index.ts</code> 与
      <code>src/<wbr>about/<wbr>index.ts</code>，输出文件夹将会包含
      <code>home/<wbr>index.js</code> 与 <code>about/<wbr>index.js</code>。
      如果你想要自定义该行为，你应该改变 [outbase directory](#outbase)。

  - h3: Outfile

  - p: >
      该配置项为 build 操作设置输出文件名。这仅在单个入口点时适用。
      如果有多个入口点，你必须适用 [outdir](#outdir) 配置项来制定输出文件夹。
      像这样使用outfile：

  - example:
      in:
        app.js: '1 + 2'

      cli: |
        esbuild app.js --bundle --outfile=out.js

      js: |
        require('esbuild').buildSync({
          entryPoints: ['app.js'],
          bundle: true,
          outfile: 'out.js',
        })

      go: |
        package main

        import "github.com/evanw/esbuild/pkg/api"
        import "os"

        func main() {
          result := api.Build(api.BuildOptions{
            EntryPoints: []string{"app.js"},
            Bundle:      true,
            Outdir:      "out.js",
          })

          if len(result.Errors) > 0 {
            os.Exit(1)
          }
        }

  - h3: Platform

  - p: >
      默认情况下，esbuild 的打包器为浏览器生成代码。
      如果你打包好的代码想要在 node 环境中运行，你应该设置 platform 为 `node`：

  - example:
      in:
        app.js: '1 + 2'

      cli: |
        esbuild app.js --bundle --platform=node

      js: |
        require('esbuild').buildSync({
          entryPoints: ['app.js'],
          bundle: true,
          platform: 'node',
          outfile: 'out.js',
        })

      go: |
        package main

        import "github.com/evanw/esbuild/pkg/api"
        import "os"

        func main() {
          result := api.Build(api.BuildOptions{
            EntryPoints: []string{"app.js"},
            Bundle:      true,
            Platform:    api.PlatformNode,
            Write:       true,
          })

          if len(result.Errors) > 0 {
            os.Exit(1)
          }
        }

  - p: >
      当 platform 设置为 `browser`（默认值）时：

  - ul:
    - >
      <p>
      默认的输出 [格式](#format) 为 `iife`，将生成的 JavaScript 代码包裹在立即执行函数表达式中，
      以阻止变量泄露到全局作用域中。 
      </p>
    - >
      <p>
      如果一个包在 `package.json` 文件中
      的[`browser`](https://gist.github.com/defunctzombie/4339901/49493836fb873ddaa4b8a7aa0ef2352119f69211)
      配置配置了一个 map，esbuild 将会使用该 map 替换指定的文件或模块为对浏览器友好的版本。
      例如，例如，一个包可能会用 [`path-browserify`](https://www.npmjs.com/package/path-browserify) 替换
      [`path`](https://nodejs.org/api/path.html)。
      </p>
    - >
      <p>
      [main fields](#main-fields) 设置为 <code>browser,<wbr>module,<wbr>main</code>，
      但是会有一些额外的特殊行为。如果你个包支持 `module` 与 `main`，但是不支持 `browser`，
      那么当使用 `require()` 导入时，将使用 `main` 而不是 `module`。
      此行为通过将函数赋值给 `module.exports` 来改善与导出函数的 CommonJS 模块的兼容性。
      </p>
    - >
      <p>
      [conditions](#conditions) 设置自动包含了 `browser` 情况。
      这将改变 `package.json` 文件中 `exports` 字段如何被解释为偏好特定于浏览器代码的方式。
      </p>
    - >
      <p>
      为了避免在通过 Browserify 生成的代码中使用 `require` 产生警告，
      特定表达式 <code>typeof <wbr>require <wbr>== <wbr>'function' <wbr>&& <wbr>require</code>
      会被替换为 `false`。这段代码会在已经发布到 npm 的一些包中出现。
      </p>
    - >
      <p>
      All <code>process.<wbr>env.<wbr>NODE_ENV</code> expressions are automatically
      [defined](#define) to `"production"` if all [minification](#minify)
      options are enabled and `"development"` otherwise. This only happens if
      `process`, `process.env`, and `process.env.NODE_ENV` are not already
      defined. This substitution is necessary to avoid React-based code crashing
      instantly (since `process` is a node API, not a web API).
      </p>

  - p: >
      当 platform 设置为 `node` 时：

  - ul:
    - >
      <p>
      默认输出 [格式](#format) 为 `cjs`，代表 CommonJS（node 使用的模块格式）。
      ES6-风格的导出使用的 `export` 语句将会被转换为 CommonJS `exports` 对象中的 getters。
      </p>
    - >
      <p>
      所有诸如 `fs` 的 [内置 node 模块](https://nodejs.org/docs/latest/api/) 会被自动标记为
      [external](#external)，因此在打包器尝试打包他们时不会导致错误。
      </p>
    - >
      <p>
      [main 字段](#main-fields) 设置为 <code>main,<wbr>module</code>。
      这意味着 tree shaking 操作可能不会发生在同时提供 `module` 和 `main` 的包中，
      因为 tree shaking 操作只适用于 ECMAScript 模块，而不适用于 CommonJS 模块。
      </p>
      <p>
      不幸的是，一些包将 `module` 视为 "browser code" 而不是 "ECMAScript module code"，
      因此，这种默认行为是兼容性所必需的。如果你想要启用 tree shaking 并且知道这样做是安全的，
      那么你可以手动将 [main 字段](#main-fields) 设置为 <code>module,<wbr>main</code>。
      </p>
    - >
      <p>
      [conditions](#conditions) 设置自动包含 `node` 情况。
      这将改变 `package.json` 文件中 `exports` 字段如何被解释为偏好特定于 node 端代码的方式。
      </p>

  - p: >
      当 platform 设置为 `neutral` 时：

  - ul:
    - >
      <p>
      默认输出 [格式](#format) 为 `esm`，使用 ECMAScript 2015 (即 ES6) 中引入的 `export` 语法。
      如果默认值不合适的话你可以改变输出格式。
      </p>
    - >
      <p>
      [main 字段](#main-fields) 默认设置为空。如果你想使用 npm 风格的包，
      你可能需要将其配置为其他内容，比如将 node 使用的 main 字段配置为 `main`。
      </p>
    - >
      <p>
      [conditions](#conditions) 设置不会自动包含任何平台特定值。
      </p>

  - p: >
      可以查看 [为浏览器打包](/getting-started/#bundling-for-the-browser)
      与 [为 node 打包](/getting-started/#bundling-for-node)。

  - h3: Serve

  - p: >
      在开发过程中，当发生更改时在文本编辑器与浏览器之间来回切换是很正常的事。
      在浏览器中重新加载代码之前手动重新运行 esbuild 是很不方便的。有几种方法可以自动完成：

  - ul:
    - 当一个文件发生更改时使用 [监听模式](#watch) 重新运行 esbuild
    - 将你的文本编辑器配置为每次保存代码重新运行 esbuild
    - 使用一个对于每次请求都会重新构建的 web 服务器来为你的代码提供服务

  - p: >
      此 API 调用使用的是最后一种方法。serve API 与 [build API](#build-api) 调用很相似，
      但是它不会将生成的代码写入到文件系统中，它启动一个 long-lived 本地 web 服务器来为最新构建生成的代码提供服务。
      每批新的请求都会导致 esbuild 在响应请求之前重新运行构建命令，这样你的文件就总是最新的。

  - p: >
      此方法对于其他方法的优势在于 web 服务器可以延迟浏览器请求，知道构建完成。
      在最新构建完成之前重新加载你的代码，将永远不会运行上一次构建生成的代码。
      这些文件在内存中提供服务，并且没有写入到文件系统中，以确保过时的文件不会被监听。

  - p: >
      请注意，这仅会在开发环境中使用。_不要将其用在生产环境中。_
      在生产环境中你不应该使用 esbuild 作为一个 web 服务器来服务静态资源。、

  - p: >
      有两个不同的方法来使用 serve API：

  - h4#serve-everything: '方法 1：为 esbuild 构建出的所有内容提供服务'

  - p: >
      通过这种方法，你为 esbuild 提供一个名为 servedir 的目录，除了 esbuild 生成的文件之外，还提供了额外的内容。
      这对于创建一些静态 HTML 页面并希望使用 esbuild 打包 JavaScript 和/或 CSS 的简单情况非常有用。
      你可以把你的 HTML 文件置于 servedir 中，你的其他源代码置于 servedir 之外，
      然后将 [`outdir`](#outdir) 设置为在某处的 servedir：

  - example:
      noCheck: true

      cli: |
        esbuild src/app.js --servedir=www --outdir=www/js --bundle

      js: |
        require('esbuild').serve({
          servedir: 'www',
        }, {
          entryPoints: ['src/app.js'],
          outdir: 'www/js',
          bundle: true,
        }).then(server => {
          // Call "stop" on the web server when you're done
          server.stop()
        })

      go: |
        server, err := api.Serve(api.ServeOptions{
          Servedir: "www",
        }, api.BuildOptions{
          EntryPoints: []string{"src/app.js"},
          Outdir:      "www/js",
          Bundle:      true,
        })

        // Call "stop" on the web server when you're done
        server.Stop()

  - p: >
      在上面的例子中，你的 `www/index.html` 页面可以像这样引用打包好的 `src/app.js` 文件：

  - pre.html: |
      <script src="js/app.js"></script>

  - p: >
      当你这样做时，每一个 HTTP 请求都会导致 esbuild 重新构建你的代码，并且为你提供最新版本的代码。
      因此每次刷新页面，`js/app.js` 文件总是最新的。请注意尽管生成的出现在了 `outdir` 目录中，
      但是它从来没有使用 serve API 真正写入过文件系统。相反，生成的代码映射的路径（即优先于其他路径）
      在 `servedir` 和生成的文件直接从内存提供服务。

  - p: >
      这样做的好处是，你可以使用在开发环境与生产环境使用完全相同的 HTML 页面。
      在开发环境中你可以使用 `--servedir=` 运行 esbuild，esbuild 将会直接为生成的输出文件提供服务。
      在生产环境中，你可以设置该标志，esbuild 将会把生成的文件写入到文件系统中。
      这两种情况下你应该能够在浏览器中得到完全一样的结果，其在开发环境与生产环境中拥有完全相同的代码。

  - p: >
      端口号默认自动设置为大于等于 8000 的一个开放端口。端口号会在 API 调用时返回（或者使用 CLI 时会打印在终端中），
      这样你就可以知道应该访问哪一个 URL。如果有必要的话，端口号可以被指定（下面会详细描述）。

  - h4#serve-generated: '方法 2: 仅为 esbuild 生成的文件提供服务'

  - p: >
      使用该方法，你只需要告诉 esbuild 为 [`outdir`](#outdir) 中的内容提供服务，而不会让其为额外的内容提供服务。
      对比更复杂的开发环境配置是比较有用的。例如，你可能想要在开发环境中使用 NGINX 作为反向代理来路由不同的路径到不同的后端服务
      （例如 `/static/` 转向 NGINX、`/api/` 转向 node、`/js/` 转向 esbuild 等）。
      可以向这样使用 esbuild 的该方法：

  - example:
      noCheck: true

      cli: |
        esbuild src/app.js --outfile=out.js --bundle --serve=8000

      js: |
        require('esbuild').serve({
          port: 8000,
        }, {
          entryPoints: ['src/app.js'],
          bundle: true,
          outfile: 'out.js',
        }).then(server => {
          // Call "stop" on the web server when you're done
          server.stop()
        })

      go: |
        server, err := api.Serve(api.ServeOptions{
          Port: 8000,
        }, api.BuildOptions{
          EntryPoints: []string{"src/app.js"},
          Bundle:      true,
          Outfile:     "out.js",
        })

        // Call "stop" on the web server when you're done
        server.Stop()

  - p: >
      上面示例中的 API 调用会在 [http://localhost:8000/out.js](http://localhost:8000/out.js) 为
      编译好的 `src/app.js` 提供服务。就像是第一个方法，每个 HTTP 请求都会导致 esbuild 重新构建你的代码，
      并且为你提供最新版本的代码。因此 `out.js` 将一直是最新的。你的 HTML 文件（被其他 web 服务器在其他端口上提供服务）
      可以在你的 HTML 文件中像这样关联编译好的文件：

  - pre.html: |
      <script src="http://localhost:8000/out.js"></script>

  - p: >
      在没有启用 web 服务器的情况下，使用正常的构建命令时，web 服务器的 URL 结构与 [输出目录](#outdir) 的URL结构完全相同。
      例如，如果输出输出文件夹包含一个叫做 <code>./pages/<wbr>about.js</code> 的文件，web 服务器将会有一个相应的
      <code>/pages/<wbr>about.js</code> 路径。

  - p: >
      如果你想要浏览 web 服务器以查看哪些 URL 是有效的，你可以通过访问文件夹名称而不是文件名称来使用内置文件夹列表。
      例如，如果你正在 8000 端口运行 esbuild 的 web 服务器，你可以在浏览器中访问
      [http://<wbr>localhost:<wbr>8000/](http://localhost:8000/) 来查看 web 服务器的根目录。
      在这里你可以点击链接在 web 服务器中打开不同的文件或链接。

  - h4#serve-arguments: 参数

  - p: >
      请注意 serve API 是与 [build API](#build-api) 不同的 API 调用。
      这是因为启动一个长时间运行的 web 服务器是完全不同的，因此需要不同的参数和返回值。
      serve API 调用的第一个参数是一个带有特定于 serve 的配置项的配置项对象：

  - example:
      noCheck: true

      js: |
        interface ServeOptions {
          port?: number;
          host?: string;
          servedir?: string;
          onRequest?: (args: ServeOnRequestArgs) => void;
        }

        interface ServeOnRequestArgs {
          remoteAddress: string;
          method: string;
          path: string;
          status: number;
          timeInMS: number;
        }

      go: |
        type ServeOptions struct {
          Port      uint16
          Host      string
          Servedir  string
          OnRequest func(ServeOnRequestArgs)
        }

        type ServeOnRequestArgs struct {
          RemoteAddress string
          Method        string
          Path          string
          Status        int
          TimeInMS      int
        }

  - ul:
    - >
      `port`
      <p>
      可以选择在这里配置 HTTP 端口。如果省略，它将默认使用一个开放端口，优先级为 8000 端口。
      你可以在命令行中通过使用 `--serve=8000` 而不仅仅是 `--serve` 来设置端口。
      </p>

    - >
      `host`
      <p>
      默认情况下，esbuild 在所有的 IPv4 网络接口中有效。
      这对应着 `0.0.0.0` 的 host。如果你想要配置一个不同的 host（例如，仅在 `127.0.0.1` 回路中提供服务而不向网络公开任何信息），
      你可以使用该参数指定 host。你可以在命令行中通过使用 <code>--serve=<wbr>127.0.0.1:<wbr>8000</code>
      而不仅仅是 `--serve` 来设置 host。
      </p>
      <p>
      如果你需要使用 IPv6 而不是 IPv4，你仅需要指定一个 IPv6 host 地址。
      在 IPv6 中与 `127.0.0.1` 回路接口等效的是 `::1`，并且与 `0.0.0.0` 通用接口等效的是 `::`。
      如果你正在使用命令行将 host 设置为 IPv6 地址，你需要用方括号将 IPv6 地址括起来，以区别地址中
      的冒号和分隔主机和端口的冒号，就像这样： <code>--serve=<wbr>[::]:<wbr>8000</code>。
      </p>

    - >
      `servedir`
      <p>
      这是 esbuild 的 HTTP 服务器提供的额外内容目录，当传入的请求与生成的任何输出文件路径不匹配时，它将代替 404。
      这使你可以将 esbuild 用作通用的本地 web 服务器。例如，使用 <code>esbuild <wbr>--servedir=.</code>
      在 `localhost` 为当前文件夹提供服务。在前面关于不同方法的部分中，对使用 `servedir` 进行了更详细的描述。
      </p>

    - >
      `onRequest`
      <p>
      对每个传入的请求调用一次，并提供有关请求的一些信息。
      CLI 使用该回调为每一个请求打印日志信息。time 字段是为该请求生成数据的时间，
      但是它不包括向客户端发送请求流的时间。
      </p>
      <p>
      请注意这会在请求完成后调用。使用该回调以任何形式修改请求是不可能的。
      如果你想要这样做，你应该 [在 esbuild 之前设置一个代理](#customizing-server-behavior)。
      </p>

  - p: >
      serve API 调用的第二个参数是每个请求都会调用的底层构建 API 的常规配置项集合。
      查看 [build API](#build-api) 文档获取更多关于这些配置项的信息。

  - h4#serve-return-values: 返回值

  - example:
      noCheck: true

      js: |
        interface ServeResult {
          port: number;
          host: string;
          wait: Promise<void>;
          stop: () => void;
        }

      go: |
        type ServeResult struct {
          Port uint16
          Host string
          Wait func() error
          Stop func()
        }

  - ul:
    - >
      `port`
      <p>
      这个是最终被 web 服务器使用的端口。如果你没有指定一个端口的话你将想要使用它，因为 esbuild
      将最终挑选一个随机开放端口，并且你需要知道它选择了那个段扩才能连接到它。
      如果你正在使用 CLI，这个端口号将会被打印在终端的 stderr 中。
      </p>

    - >
      `host`
      <p>
<<<<<<< HEAD
      这个是最终被 web 服务器使用的 host。它将是
      `0.0.0.0`（即 服务所有可用的网络接口），除非配置了一个自定义 host。
=======
      This is the host that ended up being used by the web server. It will be
      `0.0.0.0` (i.e. serving on all available network interfaces) unless a
      custom host was configured.
>>>>>>> 29e5df90
      </p>

    - >
      `wait`
      <p>
      只要 socket 打开，serve API 调用会立即返回。这个 `wait` 返回值提供了一种方法，可以在 web 服务器
      由于网络错误或者由于将来某个时间点停止调用而终止是通知它。
      </p>

    - >
      `stop`
      <p>
      当你不需要它清理资源时，你可以调用该回调以停止 web 服务器。
      这将会立即终止所有打开的链接，并且唤醒所有等待 `wait` 返回值的代码。
      </p>

  - h4: 自定义服务器行为

  - p: >
      不可能 hook 到 esbuild 的本地服务器来定制服务器本身的行为。
      相反，应该通过在 esbuild 前设置代理来定制行为。

  - p: >
      下面是一个代理服务器的简单示例。
      他添加了自定义 404 页面而不使用 esbuild 的默认 404 页面：

  - pre.js: |
      const esbuild = require('esbuild');
      const http = require('http');

      // Start esbuild's server on a random local port
      esbuild.serve({
        servedir: __dirname,
      }, {
        // ... your build options go here ...
      }).then(result => {
        // The result tells us where esbuild's local server is
        const {host, port} = result

        // Then start a proxy server on port 3000
        http.createServer((req, res) => {
          const options = {
            hostname: host,
            port: port,
            path: req.url,
            method: req.method,
            headers: req.headers,
          }

          // Forward each incoming request to esbuild
          const proxyReq = http.request(options, proxyRes => {
            // If esbuild returns "not found", send a custom 404 page
            if (proxyRes.statusCode === 404) {
              res.writeHead(404, { 'Content-Type': 'text/html' });
              res.end('<h1>A custom 404 page</h1>');
              return;
            }

            // Otherwise, forward the response from esbuild to the client
            res.writeHead(proxyRes.statusCode, proxyRes.headers);
            proxyRes.pipe(res, { end: true });
          });

          // Forward the body of the request to esbuild
          req.pipe(proxyReq, { end: true });
        }).listen(3000);
      });

  - p: >
      该代码在一个随机本地端口启动了 esbuild 服务器，然后在 3000 端口启动了一个代理服务器。
      在开发环境中你可以在浏览器中加载 [http://localhost:3000](http://localhost:3000)，
      这将会走向代理。该示例示范了在 esbuild 已经处理请求之后修改相应信息，但你也可以在 esbuild 处理它之前
      修改或替换请求信息。

  - p: >
      你可以使用代理做很多事情，就像下面的举例：

  - ul:
    - 插入你自己的 404 页面（上面的示例）
    - 自定义路由与文件系统中文件之间的映射关系
    - 重定向一些路由到 API 服务器而不是到 esbuild
    - 使用自签名证书添加 HTTPS 支持

  - p: >
      如果你有更高级的需求的话，你也可以使用诸如 [NGINX](https://nginx.org/en/docs/beginners_guide.html#proxy) 一样真正的代理。

  - h3: Sourcemap

  - p: >
      Source map 可以使调试代码更容易。它们编码从生成的输出文件中的行/列偏移量转换回对应的
      原始输入文件中的行/列偏移量所需的信息。如果生成的代码与原始代码有很大的不同，这是很有用的
      （例如 你的源代码为 Typescript 或者你启用了 [压缩](#minify)）

  - p: >
      启用 source map 将会伴随着任何一个生成的 `.js` 文件生成一个 `.js.map` 文件，并且在
      `.js` 文件底部添加特殊的 `//# sourceMappingURL=` 注释以指向 `.js.map` 文件。

  - example:
      in:
        app.ts: 'let x: number = 1'

      cli: |
        esbuild app.ts --sourcemap --outfile=out.js

      js: |
        require('esbuild').buildSync({
          entryPoints: ['app.ts'],
          sourcemap: true,
          outfile: 'out.js',
        })

      go: |
        package main

        import "github.com/evanw/esbuild/pkg/api"
        import "os"

        func main() {
          result := api.Build(api.BuildOptions{
            EntryPoints: []string{"app.ts"},
            Sourcemap:   api.SourceMapLinked,
            Outfile:     "out.js",
            Write:       true,
          })

          if len(result.Errors) > 0 {
            os.Exit(1)
          }
        }

  - p: >
      如果输入的文件本身包含特殊 `//# sourceMappingURL=` 注释，esbuild 将会自动尝试解析
      链接的 source map。如果成功的话，生成的源映射中的映射将一路映射回输入源映射中引用的原始源代码。

  - p: >
      如果你想在生成的 `.js` 中省略特殊 `//# sourceMappingURL=` 注释，但是你仍想生成 `.js.map` 文件，
      你应该设置 source map 模式为 `external`：

  - example:
      in:
        app.ts: 'let x: number = 1'

      cli: |
        esbuild app.ts --sourcemap=external --outfile=out.js

      js: |
        require('esbuild').buildSync({
          entryPoints: ['app.ts'],
          sourcemap: 'external',
          outfile: 'out.js',
        })

      go: |
        package main

        import "github.com/evanw/esbuild/pkg/api"
        import "os"

        func main() {
          result := api.Build(api.BuildOptions{
            EntryPoints: []string{"app.ts"},
            Sourcemap:   api.SourceMapExternal,
            Outfile:     "out.js",
            Write:       true,
          })

          if len(result.Errors) > 0 {
            os.Exit(1)
          }
        }

  - p: >
      如果你想插入整个 source map 到 `.js` 文件中而不是单独生成一个 `.js.map` 文件，你应该设置
      source map 模式为 `inline`：

  - example:
      in:
        app.ts: 'let x: number = 1'

      cli: |
        esbuild app.ts --sourcemap=inline --outfile=out.js

      js: |
        require('esbuild').buildSync({
          entryPoints: ['app.ts'],
          sourcemap: 'inline',
          outfile: 'out.js',
        })

      go: |
        package main

        import "github.com/evanw/esbuild/pkg/api"
        import "os"

        func main() {
          result := api.Build(api.BuildOptions{
            EntryPoints: []string{"app.ts"},
            Sourcemap:   api.SourceMapInline,
            Outfile:     "out.js",
            Write:       true,
          })

          if len(result.Errors) > 0 {
            os.Exit(1)
          }
        }

  - p: >
      请记住 source map 通常是比较大的，因为他们包含所有的源代码，因此你通常不会想让代码中包含
      `inline` source maps。为了移除 source map 中的源代码（只保存文件名以及行/列映射关系），
      请使用 [sources content](#sources-content) 配置项。

  - p: >
      如果你想同时设置 `inline` 与 `external` 的话，你应该设置 source map 模式为 `both`：

  - example:
      in:
        app.ts: 'let x: number = 1'

      cli: |
        esbuild app.ts --sourcemap=both --outfile=out.js

      js: |
        require('esbuild').buildSync({
          entryPoints: ['app.ts'],
          sourcemap: 'both',
          outfile: 'out.js',
        })

      go: |
        package main

        import "github.com/evanw/esbuild/pkg/api"
        import "os"

        func main() {
          result := api.Build(api.BuildOptions{
            EntryPoints: []string{"app.ts"},
            Sourcemap:   api.SourceMapInlineAndExternal,
            Outfile:     "out.js",
            Write:       true,
          })

          if len(result.Errors) > 0 {
            os.Exit(1)
          }
        }

  - h4: 使用 source maps

  - p: >
      在浏览器中，source maps 应该会自动被浏览器开发者工具选中，只要其启用了 source map 设置。
      请注意浏览器仅在堆栈跟踪打印在控制台后才会使用 source maps。堆栈跟踪本身没有修改，所以检查 <code>error.<wbr>stack</code>。
      你代码中的堆栈仍然会给出包含已编译代码的未映射堆栈跟踪。
      这里是如何启用浏览器开发者工具中 source map 设置的方式：

  - ul:
      - 'Chrome: ⚙ → Enable JavaScript source maps'
      - 'Safari: ⚙ → Sources → Enable source maps'
      - 'Firefox: ··· → Enable Source Maps'

  - p: >
      在 node 环境中，source map 在 [version v12.12.0](https://nodejs.org/en/blog/release/v12.12.0/) 版本之后原生支持。
      此特性是默认关闭的，但是可以通过一个标志启用。不向在浏览器中，实际的堆栈跟踪也被修改了，所以检查你代码中的 <code>error.<wbr>stack</code>
      将会给出包含源代码的堆栈跟踪。这是如何在 node 中启用该设置（<code>--enable-<wbr>source-<wbr>maps</code> 标志
      必须在文件名之前）：

  - pre.sh: |
      node --enable-source-maps app.js

  - h3: 代码分割

  - warning: >
      代码分隔仍然处于开发状态。它现在仅支持 `esm` 输出 [格式](#format)。
      使用 `import` 语句来分割代码块也有一个已知的
      [排序问题](https://github.com/evanw/esbuild/issues/399) 。你可以关注
      [跟踪问题](https://github.com/evanw/esbuild/issues/16) 获取此特性的更新。

  - p: >
      启用 "代码分隔" 有两个目的：

  - ul:
      - >
        <p>
        多个入口点之间共享的代码被分割成两个入口点都导入的单独共享文件。
        这样，如果用户先浏览一个页面，然后再浏览另一个页面，如果共享部分已经被浏览器下载并缓存，
        他们就不必从头下载第二个页面的所有 JavaScript。
        </p>

      - >
        <p>
        通过异步 `import()` 表达式引用的代码将被分割到一个单独的文件中，
        仅在求值该表达式时才加载。这允许你通过在启动时只下载你需要的代码来改善应用程序的初始下载时间，
        然后在以后需要时延迟下载额外的代码。
        </p>
        <p>
        如果不启用代码分割，`import()` 表达式会变成
        <code>Promise<wbr>.resolve()<wbr>.then(() =&gt; <wbr>require())</code>。
        这仍然保留了表达式的异步语义，但这意味着导入的代码包含在同一个包中，而不是分离到单独的文件中。
        </p>

  - p: >
      当期启用代码分割时，你必须使用 [outdir](#outdir) 配置输出文件夹。

  - example:
      in:
        home.ts: '1 + 2'
        about.ts: '1 + 2'

      cli: |
        esbuild home.ts about.ts --bundle --splitting --outdir=out --format=esm

      js: |
        require('esbuild').buildSync({
          entryPoints: ['home.ts', 'about.ts'],
          bundle: true,
          splitting: true,
          outdir: 'out',
          format: 'esm',
        })

      go: |
        package main

        import "github.com/evanw/esbuild/pkg/api"
        import "os"

        func main() {
          result := api.Build(api.BuildOptions{
            EntryPoints: []string{"home.ts", "about.ts"},
            Bundle:      true,
            Splitting:   true,
            Outdir:      "out",
            Format:      api.FormatESModule,
            Write:       true,
          })

          if len(result.Errors) > 0 {
            os.Exit(1)
          }
        }

  - h3: Target

  - p: >
      此配置项设置生成 JavaScript 代码的目标环境。例如，你可以配置 esbuild 不要生成任何
      v10 版本的 node 不能处理的新的 JavaScript 代码。target 可以设置为类似于 `es2020`
      的 JavaScript 语言版本，或者一个引擎列表（目前可以是 `chrome`、`firefox`、`safari`、`edge`
      或者 `node`）。默认的 target 为 `esnext`，这意味着默认情况下，esbuild 将假设所有最新的 JavaScript
      特性都是受支持的。

  - p: >
      这里是在 esbuild 中使用所有可用 target 环境名称的例子。请注意你不需要指定所有这些；
      你可以仅仅指定你的项目关心的目标环境的子集。如果你愿意的话，你也可以更精确地描述版本号
      （例如 设置为 `node12.19.0` 而不仅仅是 `node12`）：

  - example:
      in:
        app.js: '1 + 2'

      cli: |
        esbuild app.js --target=es2020,chrome58,firefox57,safari11,edge16,node12

      js: |
        require('esbuild').buildSync({
          entryPoints: ['app.js'],
          target: [
            'es2020',
            'chrome58',
            'firefox57',
            'safari11',
            'edge16',
            'node12',
          ],
          outfile: 'out.js',
        })

      go: |
        package main

        import "github.com/evanw/esbuild/pkg/api"
        import "os"

        func main() {
          result := api.Build(api.BuildOptions{
            EntryPoints: []string{"app.js"},
            Target:      api.ES2020,
            Engines: []api.Engine{
              {Name: api.EngineChrome, Version: "58"},
              {Name: api.EngineFirefox, Version: "57"},
              {Name: api.EngineSafari, Version: "11"},
              {Name: api.EngineEdge, Version: "16"},
              {Name: api.EngineNode, Version: "12"},
            },
            Write: true,
          })

          if len(result.Errors) > 0 {
            os.Exit(1)
          }
        }

  - p: >
      你可以参考 [JavaScript loader](/content-types/#javascript) 获取更多关于哪个
      语言版本引入了哪些语法特性。请记住尽管像 `es2020` 的 JavaScript 语言版本是以年定义的，
      这是该规范被批准的年份。这与所有主流浏览器实现该规范的年份无关，因为实现该规范的时间往往
      早于或晚于那一年。

  - p: >
      请注意如果你使用了一个语法特性，esbuild 还不支持将其转为目标语言 target，esbuild 将会
      在不支持的语法位置生成一个错误。例如，当目标是 `es5` 语言版本时，经常会出现这种情况，
      因为 esbuild 只支持将大多数较新的 JavaScript 语法特性转换为 `es6`。

  - h3: Watch

  - p: >
      在 build API 中启用监听模式，告诉 esbuild 监听文件系统中的变化，并在可能导致构建失效的
      文件更改时重新构建。像这样使用它：

  - example:
      noCheck: true

      cli: |
        esbuild app.js --outfile=out.js --bundle --watch

      js: |
        require('esbuild').build({
          entryPoints: ['app.js'],
          outfile: 'out.js',
          bundle: true,
          watch: true,
        }).then(result => {
          // Call "stop" on the result when you're done
          result.stop()
        })

      go: |
        result := api.Build(api.BuildOptions{
          EntryPoints: []string{"app.js"},
          Outfile:     "out.js",
          Bundle:      true,
          Watch:       &api.WatchMode{},
        })

        // Call "stop" on the result when you're done
        result.Stop()

  - p: >
      如果你正在使用 JavaScript 或者 Go API，你可以选择性地提供一个回调函数，该函数将会在
      增量构建完成后调用。一旦构建完成，就可以使用它来做一些事情（例如 重新加载浏览器中的应用）：

  - example:
      noCheck: true

      js: |
        require('esbuild').build({
          entryPoints: ['app.js'],
          outfile: 'out.js',
          bundle: true,
          watch: {
            onRebuild(error, result) {
              if (error) console.error('watch build failed:', error)
              else console.log('watch build succeeded:', result)
            },
          },
        }).then(result => {
          // Call "stop" on the result when you're done
          result.stop()
        })

      go: |
        result := api.Build(api.BuildOptions{
          EntryPoints: []string{"app.js"},
          Outfile:     "out.js",
          Bundle:      true,
          Watch: &api.WatchMode{
            OnRebuild: func(result api.BuildResult) {
              if len(result.Errors) > 0 {
                fmt.Printf("watch build failed: %d errors\n", len(result.Errors))
              } else {
                fmt.Printf("watch build succeeded: %d warnings\n", len(result.Warnings))
              }
            },
          },
        })

        // Call "stop" on the result when you're done
        result.Stop()

  - p: >
      为了实现可移植性，esbuild 中的监视模式使用轮询而不是特定于操作系统的文件系统 api 来实现的。
      与一次扫描整个目录树的更传统的轮询系统相比，轮询系统被设计为使用相对较少的 CPU。
      仍然会定期扫描文件系统，但每次扫描只检查文件的随机子集，这意味着在更改之后，文件的更改将很
      快被发现，但不一定是立即发现。

  - p: >
      使用当前的启发式方法，大型项目应该每 2 秒完全扫描一次，因此在最坏的情况下，可能需要 2 秒才能注意到变化。
      然而，在注意到变更后，变更的路径会出现在最近变更的路径的短列表中，每次扫描都会检查这些路径，所以对最近
      变更的文件的进一步变更应该几乎立即被注意到。

  - p: >
      请注意，如果你不想使用基于轮询的方法，你可以使用 esbuild 的 [增量构建 API](#incremental) 跟一个
      你选择的文件监听器来实现监听模式。

  - h3: Write

  - p: >
      build API 可以写入文件系统中，也可以返回本应作为内存缓冲区写入的文件。默认情况下 CLI 与 JavaScript API
      写入到文件系统，GO API 不是。使用内存缓冲区：

  - example:
      in:
        app.js: '1 + 2'

      js: |
        let result = require('esbuild').buildSync({
          entryPoints: ['app.js'],
          sourcemap: 'external',
          write: false,
          outdir: 'out',
        })

        for (let out of result.outputFiles) {
          console.log(out.path, out.contents)
        }

      go: |
        package main

        import "fmt"
        import "github.com/evanw/esbuild/pkg/api"
        import "os"

        func main() {
          result := api.Build(api.BuildOptions{
            EntryPoints: []string{"app.js"},
            Sourcemap:   api.SourceMapExternal,
            Write:       false,
            Outdir:      "out",
          })

          if len(result.Errors) > 0 {
            os.Exit(1)
          }

          for _, out := range result.OutputFiles {
            fmt.Printf("%v %v\n", out.Path, out.Contents)
          }
        }

  - h2: 高级配置

  - h3: 资源名称

  - p: >
      当 [loader](#loader) 设置为 [`file`](/content-types/#external-file) 时，该配置项
      控制额外生成的文件名称。它使用带有占位符的模板来配置输出路径，当生成输出路径时，占位符将被特定
      于文件的值替换。例如，例如，指定 <code>assets/<wbr>[name]-<wbr>[hash]</code> 的资源名
      称模板，将所有资源放入输出目录内名为 `assets` 的子目录中，并在文件名中包含资产的内容哈希。
      像这样使用它：

  - example:
      in:
        app.js: 'import "./file.png"'
        file.png: 'a png file'

      cli: |
        esbuild app.js --asset-names=assets/[name]-[hash] --loader:.png=file --bundle --outdir=out

      js: |
        require('esbuild').buildSync({
          entryPoints: ['app.js'],
          assetNames: 'assets/[name]-[hash]',
          loader: { '.png': 'file' },
          bundle: true,
          outdir: 'out',
        })

      go: |
        package main

        import "github.com/evanw/esbuild/pkg/api"
        import "os"

        func main() {
          result := api.Build(api.BuildOptions{
            EntryPoints: []string{"app.js"},
            AssetNames:  "assets/[name]-[hash]",
            Loader: map[string]api.Loader{
              ".png": api.LoaderFile,
            },
            Bundle: true,
            Outdir: "out",
          })

          if len(result.Errors) > 0 {
            os.Exit(1)
          }
        }

  - p: >
      在资源路径模板中有两个可用占位符：

  - ul:
    - >
      `[name]`
      <p>
      这是不带拓展名的原始资源文件名称。例如，如果一个资源原来名为 `image.png`，然后模板中的
      `[name]` 就会被 `image` 替换。没有必要使用该占位符；它的存在只是为了提供对人类友好的资源
      名称，使调试更容易。
      </p>

    - >
      `[hash]`
      <p>
      这是资源的内容哈希，可以避免命名冲突。例如，你的代码可能会导入 <code>components/<wbr>button/<wbr>icon.png</code>
      和 <code>components/<wbr>select/<wbr>icon.png</code> ，在这种情况下，
      你需要使用哈希值来区分这两个都命名为 icon 的资源。
      </p>

  - p: >
      资源路径模板不需要包含文件拓展名。资源的原始拓展名将会在模板替换完成后添加到输出路径尾部。

  - p: >
      该配置项与 [chunk 名称](#chunk-names) 与 [入口名称](#entry-names) 相似。

  - h3: Banner

  - p: >
      使用它可以在生成的 JavaScript 和 CSS 文件的开头插入任意字符串。这一般被用来插入注释：

  - example:
      in:
        app.js: '1 + 2'

      cli: |
        esbuild app.js --banner:js=//comment --banner:css=/*comment*/

      js: |
        require('esbuild').buildSync({
          entryPoints: ['app.js'],
          banner: {
            js: '//comment',
            css: '/*comment*/',
          },
          outfile: 'out.js',
        })

      go: |
        package main

        import "github.com/evanw/esbuild/pkg/api"
        import "os"

        func main() {
          result := api.Build(api.BuildOptions{
            EntryPoints: []string{"app.js"},
            Banner: map[string]string{
              "js":  "//comment",
              "css": "/*comment*/",
            },
          })

          if len(result.Errors) > 0 {
            os.Exit(1)
          }
        }

  - p: >
      这与 [footer](#footer) 很相似，只不过它是在末尾插入而不是开头。

  - p: >
      请注意如果你在 CSS 文件中插入了一段非注释代码，CSS 会忽略 non-`@import` 规则后面的 `@import`
      规则（`@charset` 规则除外），所以使用 Banner 来注入 CSS 规则可能会意外地禁用外部样式表的导入。

  - h3: Charset

  - p: >
      默认情况下 esbuild 的输出是 ASCII-only。任何非 ASCII 字符都使用反斜杠转义序列进行转义。
      原因是默认情况下，非 ASCII 字符会被浏览器误读，导致混淆。你必须在你的 HTML 文件中明确添加
      <code>&lt;meta <wbr>charset=<wbr>"utf-8"&gt;</code>，或者为他提供正确的 <code>Content-<wbr>Type</code>
      头，以便浏览器不会损坏代码。另一个原因是，非 ASCII 字符会显著 [降低浏览器解析器的速度](https://v8.dev/blog/scanner)。
      然而，使用转义序列会使生成的输出稍微大一些，也会使其更难阅读。

  - p: >
      如果你想让 esbuild 在不使用转义序列的情况下打印原始字符，并且你已经确保浏览器将你的代码解释为 UTF-8，
      你可以通过设置字符集来禁用字符转义：

  - example:
      cli:
        - $: |
            echo 'let π = Math.PI' | esbuild
        - expect: |
            let \u03C0 = Math.PI;
        - $: |
            echo 'let π = Math.PI' | esbuild --charset=utf8
        - expect: |
            let π = Math.PI;

      js:
        - $: |
            let js = 'let π = Math.PI'
        - $: |
            require('esbuild').transformSync(js)
        - expect: |
            {
              code: 'let \\u03C0 = Math.PI;\n',
              map: '',
              warnings: []
            }
        - $: |
            require('esbuild').transformSync(js, {
              charset: 'utf8',
            })
        - expect: |
            {
              code: 'let π = Math.PI;\n',
              map: '',
              warnings: []
            }

      go: |
        package main

        import "fmt"
        import "github.com/evanw/esbuild/pkg/api"

        func main() {
          js := "let π = Math.PI"

          result1 := api.Transform(js, api.TransformOptions{})

          if len(result1.Errors) == 0 {
            fmt.Printf("%s", result1.Code)
          }

          result2 := api.Transform(js, api.TransformOptions{
            Charset: api.CharsetUTF8,
          })

          if len(result2.Errors) == 0 {
            fmt.Printf("%s", result2.Code)
          }
        }

  - p: >
      一些警告：

  - ul:
    - >
      <p>
      这还不会转义嵌入在正则表达式中的非 ASCII 字符。这是因为 esbuild 目前根本不解析正则表达式的内容。
      尽管有这个限制，但还是添加了这个标志，因为它对于不包含这种情况的代码仍然有用。
      </p>
    - >
      <p>
      此标志不适用于注释。我认为在注释中保留非 ASCII 数据应该没有问题，因为即使编码是错误的，
      运行时环境也应该完全忽略所有注释的内容。例如，[V8 的博文](https://v8.dev/blog/scanner) 
      提到了一种优化，可以完全避免对评论内容进行解码。esbuild 会剔除除与许可相关的所有注释。
      </p>
    - >
      <p>
      此选项同时适用于所有输出文件类型（JavaScript、CSS 和 JSON）。因此，如果你配置你的 web 
      服务器发送正确的 <code>Content-<wbr>Type</code> 头，并希望使用 UTF-8 字符集，
      请确保你的 web 服务器配置为将 `.js` 和 `.css`文件都作为 UTF-8 处理。
      </p>

  - h3: Chunk 名称

  - p: >
      此选项控制在启用 [代码分割](#splitting) 时自动生成的共享代码块的文件名。
      它使用带有占位符的模板来配置输出路径，当生成输出路径时，占位符将被特定于 chunk 的值替换。
      例如，指定 <code>chunks/<wbr>[name]-<wbr>[hash]</code> 的 chunk 名称模板，
      将所有生成的块放入输出目录内的名为 `chunks` 的子目录中，并在文件名中包含 chunk 的内容哈希。
      像这样使用它：

  - example:
      in:
        app.js: '1 + 2'

      cli: |
        esbuild app.js --chunk-names=chunks/[name]-[hash] --bundle --outdir=out --splitting --format=esm

      js: |
        require('esbuild').buildSync({
          entryPoints: ['app.js'],
          chunkNames: 'chunks/[name]-[hash]',
          bundle: true,
          outdir: 'out',
          splitting: true,
          format: 'esm',
        })

      go: |
        package main

        import "github.com/evanw/esbuild/pkg/api"
        import "os"

        func main() {
          result := api.Build(api.BuildOptions{
            EntryPoints: []string{"app.js"},
            ChunkNames:  "chunks/[name]-[hash]",
            Bundle:      true,
            Outdir:      "out",
            Splitting:   true,
            Format:      api.FormatESModule,
          })

          if len(result.Errors) > 0 {
            os.Exit(1)
          }
        }

  - p: >
      在 chunk 路径模板中有两个可用占位符：

  - ul:
    - >
      `[name]`
      <p>
      目前这将始终是 `chunk`，尽管这个占位符在将来的版本中可能会有额外的值。
      </p>

    - >
      `[hash]`
      <p>
      这是 chunk 的内容哈希。在生成多个共享代码块的情况下，内容哈希是区分不同 chunk 的必要条件。
      </p>

  - p: >
      chunk 路径模板不需要包括一个文件拓展名。在模板替换之后，为适当内容类型配置的 
      [out extension](#out-extension) 将自动添加到输出路径的末尾。

  - p: >
      注意，这个配置项只控制自动生成的共享代码块的名称。它 _不_ 控制与入口点相关的输出文件的名称。
      它们的名称目前是从相对于 [outbase](#outbase) 目录的原始入口点文件的路径确定的，且无法更改此行为。
      将来会添加一个额外的API选项，允许你更改入口点输出文件的文件名。

  - p: >
      该配置项与 [资源名称](#asset-names) 和 [入口名称](#entry-names) 相似。

  - h3: 颜色

  - p: >
      该配置项启用或禁用 esbuild 写入终端中的 stderr 文件描述符中的错误和警告消息中的颜色。
      默认情况下，如果 stderr 是一个 TTY 会话，颜色将自动启用，否则将自动禁用。
      esbuild 中有颜色的输出就像是这样：

  - pre.raw: |
      <b> &gt; example.js: <span class="color-red">error:</span> Could not resolve "logger" (mark it as external to exclude it from the bundle)</b>
      <span class="color-dim">    1 │ import log from </span><span class="color-green">"logger"</span>
      <span class="color-dim">      ╵                 </span><span class="color-green">~~~~~~~~</span>

      <b> &gt; example.js: <span class="color-purple">warning:</span> The "typeof" operator will never evaluate to "null"</b>
      <span class="color-dim">    2 │ log(typeof x == </span><span class="color-green">"null"</span><span class="color-dim">)</span>
      <span class="color-dim">      ╵                 </span><span class="color-green">~~~~~~</span>

      1 warning and 1 error

  - p: >
      将 color 设置为 `true` 可以强制启用有颜色的输出。
      如果你自己把 esbuild 的 stderr 输出管道到 TTY 中，这是很有用的：

  - example:
      cli: |
        echo 'typeof x == "null"' | esbuild --color=true 2> stderr.txt

      js: |
        let js = 'typeof x == "null"'
        require('esbuild').transformSync(js, {
          color: true,
        })

      go: |
        package main

        import "fmt"
        import "github.com/evanw/esbuild/pkg/api"

        func main() {
          js := "typeof x == 'null'"

          result := api.Transform(js, api.TransformOptions{
            Color: api.ColorAlways,
          })

          if len(result.Errors) == 0 {
            fmt.Printf("%s", result.Code)
          }
        }

  - p: >
      可以将 color 设置为 `false` 以禁用。

  - h3: Conditions

  - p: >
      此特性控制 `package.json` 中的 `exports` 字段是如何被解析的。通过 conditions 设置可以添加自定义条件。
      你可以指定任意数量的包，这些包的含义完全取决于包的作者。Node 目前只认可了推荐使用的 `development` 和
      `production` 定制条件。下面是一个添加自定义条件 `custom1` 和 `custom2` 的示例：

  - example:
      in:
        src/app.js: 'import "pkg"'
        src/node_modules/pkg/package.json: '{ "exports": { "custom1": "./foo.js" } }'
        src/node_modules/pkg/foo.js: 'console.log(123)'

      cli: |
        esbuild src/app.js --bundle --conditions=custom1,custom2

      js: |
        require('esbuild').buildSync({
          entryPoints: ['src/app.js'],
          bundle: true,
          conditions: ['custom1', 'custom2'],
        })

      go: |
        package main

        import "github.com/evanw/esbuild/pkg/api"
        import "os"

        func main() {
          result := api.Build(api.BuildOptions{
            EntryPoints: []string{"src/app.js"},
            Bundle:      true,
            Conditions:  []string{"custom1", "custom2"},
          })

          if len(result.Errors) > 0 {
            os.Exit(1)
          }
        }

  - h4: conditions 是如何工作的

  - p: >
      Conditions 允许你在不同的情况下将相同的导入路径重定向到不同的文件位置。
      包含条件和路径的重定向映射存储在包的 `package.json` 的 exports 字段中。
      例如，在使用 `import` 与 `require` 条件下会重新映射 `require('pkg/foo')` 到 `pkg/required.cjs`，
      `import 'pkg/foo'` 到 `pkg/imported.mjs`：

  - pre.json: |
      {
        "name": "pkg",
        "exports": {
          "./foo": {
            "import": "./imported.mjs",
            "require": "./required.cjs",
            "default": "./fallback.js"
          }
        }
      }

  - p: >
      Conditions 按照它们在 JSON 文件中出现的顺序进行检查。
      所以上面的例子有点像这样：

  - pre.js: |
      if (importPath === './foo') {
        if (conditions.has('import')) return './imported.mjs'
        if (conditions.has('require')) return './required.cjs'
        return './fallback.js'
      }

  - p: >
      默认情况下，esbuild 有五种内置特定行为，并且不能被禁用：
  - ul:
    - >
      `default`
      <p>
      该条件总处于激活状态。它的目的是放在最后，让你在没有其他条件应用时提供兜底。
      </p>
    - >
      `import`
      <p>
      该条件仅在通过 ESM `import` 声明或者 `import()` 表达式导入路径时生效。
      可以用来提供特定于 ESM 的代码。
      </p>
    - >
      `require`
      <p>
      该条件仅在通过 CommonJS `require()` 调用导入路径时生效。
      可以用来提供特定于 CommonJS 的代码。
      </p>
    - >
      `browser`
      <p>
      该条件仅在 esbuild 的 [platform](#platform) 设置为 `browser` 有效。
      可以用来提供特定于浏览器的代码。
      </p>
    - >
      `node`
      <p>
      该条件仅在 esbuild 的 [platform](#platform) 设置为 `node` 有效。
      可以用来提供特定于 node 的代码。
      </p>

  - p: >
      请注意当你使用 `require` 与 `import` 条件时，_你的包可能会在 bundle 过程中多次终止！_
      这是一个微妙的问题，它可能会由于代码状态的重复副本而导致 bug，此外还会使结果包膨胀。
      这通常被称为 [dual package hazard](https://nodejs.org/docs/latest/api/packages.html#packages_dual_package_hazard)。
      避免这种情况的主要方法是将所有代码都放在 `require` 条件中，而 `import` 条件只是一个轻包装器，
      它调用包上的 `require` ，并使用 ESM 语法重新导出包。

  - h3: 入口名称

  - p: >
      该配置项控制与每一个入口文件相对应的输出文件的名称。它使用带有占位符的模板来配置输出路径，
      占位符会在输出路径生成后被特定的值替换。例如，指定一个 <code>[dir]/<wbr>[name]-<wbr>[hash]</code> 的入口名称模板，
      其在文件名中包含输出文件的哈希值，并且将文件置于输出目录中，也可能在子目录下
      （查看下面关于 `[dir]` 的更多信息），像这样使用它：

  - example:
      in:
        src/main-app/app.js: '1 + 2'

      cli: |
        esbuild src/main-app/app.js --entry-names=[dir]/[name]-[hash] --outbase=src --bundle --outdir=out

      js: |
        require('esbuild').buildSync({
          entryPoints: ['src/main-app/app.js'],
          entryNames: '[dir]/[name]-[hash]',
          outbase: 'src',
          bundle: true,
          outdir: 'out',
        })

      go: |
        package main

        import "github.com/evanw/esbuild/pkg/api"
        import "os"

        func main() {
          result := api.Build(api.BuildOptions{
            EntryPoints: []string{"src/main-app/app.js"},
            AssetNames:  "[dir]/[name]-[hash]",
            Outbase:     "src",
            Bundle:      true,
            Outdir:      "out",
          })

          if len(result.Errors) > 0 {
            os.Exit(1)
          }
        }

  - p: >
      在入口路径模板中有三个可用占位符：

  - ul:
    - >
      `[dir]`
      <p>
      这是从包含输入入口点文件的目录到 [outbase](#outbase) 目录的相对路径。
      它的目的是帮助你避免不同子目录中命名相同的入口点之间的冲突。
      </p>
      <p>
      例如，如果有两个入口点
      <code>src/<wbr>pages/<wbr>home/<wbr>index.ts</code> 与
      <code>src/<wbr>pages/<wbr>about/<wbr>index.ts</code>，outbase 文件夹为 `src`，
      入口名称模板为 `[dir]/[name]`，输出文件夹将会包含 <code>pages/<wbr>home/<wbr>index.js</code> 与
      <code>pages/<wbr>about/<wbr>index.js</code>。如果入口名称模板仅被设置为 `[name]`，打包将会失败，
      因为在输出文件夹中包含两个相同输出路径的输出文件。
      </p>

    - >
      `[name]`
      <p>
      这是不带拓展名的原始入口文件名称。例如，如果入口文件名为 `app.js`，那么模板中的 `[name]` 将会被
      替换为 `app`。
      </p>

    - >
      `[hash]`
      <p>
      这是输出文件的内容哈希，可以用来最大化利用浏览器缓存。在你的入口点名称中添加 `[hash]`，
      这就意味着 esbuild 会计算与相应输出文件有关系的所有内容的哈希值（如果 [代码分隔](#splitting) 
      激活状态，也包括他导入的任何输出文件）。当且仅当与该输出文件相关的任何输入文件被更改时哈希值才会发生变化。
      </p>
      <p>
      之后，你可以让 web 服务器告诉浏览器永久缓存这些文件（你可以说它们从现在起过期很长一段时间，比如一年）。
      你可以使用 [metafile](#metafile) 中的信息来确定哪个输出文件路径对应于哪个输入入口点，这样你就知道要在
      `<script>` 标签中引入哪个路径。
      </p>

  - p: >
      入口路径模板不需要包含一个文件拓展名。根据文件类型，适当的 [out 扩展名](#out-extension) 将在模板替换
      后自动添加到输出路径的末尾。

  - p: >
      该配置项与 [asset names](#asset-names) 和 [chunk names](#chunk-names) 相似。

  - h3: Footer

  - p: >
      使用它可以在生成的 JavaScript 和 CSS 文件的末尾插入任意字符串。这通常用于插入注释：

  - example:
      in:
        app.js: '1 + 2'

      cli: |
        esbuild app.js --footer:js=//comment --footer:css=/*comment*/

      js: |
        require('esbuild').buildSync({
          entryPoints: ['app.js'],
          footer: {
            js: '//comment',
            css: '/*comment*/',
          },
          outfile: 'out.js',
        })

      go: |
        package main

        import "github.com/evanw/esbuild/pkg/api"
        import "os"

        func main() {
          result := api.Build(api.BuildOptions{
            EntryPoints: []string{"app.js"},
            Footer: map[string]string{
              "js":  "//comment",
              "css": "/*comment*/",
            },
          })

          if len(result.Errors) > 0 {
            os.Exit(1)
          }
        }

  - p: >
      这与 [banner](#banner) 很相似，只不过它是在开头插入而不是末尾。

  - h3: 全局名称

  - p: >
      该配置项仅在 [format](#format) 设置为 `iife`（代表立即执行函数表达式）时有效。
      它设置了全局变量的名称，用于存储从入口点导出的文件：

  - example:
      cli: |
        echo 'module.exports = "test"' | esbuild --format=iife --global-name=xyz

      js: |
        let js = 'module.exports = "test"'
        require('esbuild').transformSync(js, {
          format: 'iife',
          globalName: 'xyz',
        })

      go: |
        package main

        import "fmt"
        import "github.com/evanw/esbuild/pkg/api"

        func main() {
          js := "module.exports = 'test'"

          result := api.Transform(js, api.TransformOptions{
            Format:     api.FormatIIFE,
            GlobalName: "xyz",
          })

          if len(result.Errors) == 0 {
            fmt.Printf("%s", result.Code)
          }
        }

  - p: >
      为 `iife` 格式指定全局名称将会生成下面的代码：

  - pre.js: |
      var xyz = (() => {
        ...
        var require_stdin = __commonJS((exports, module) => {
          module.exports = "test";
        });
        return require_stdin();
      })();

  - p: >
      全局名称也可以是一个复合属性表达式，在这种情况下，esbuild 将生成一个具有该属性的全局变量。
      冲突的现有全局变量将不会被覆盖。这可以用来实现“命名空间”，其中多个独立脚本将它们的导出添加到同一个全局对象中。
      示例：

  - example:
      cli: |
        echo 'module.exports = "test"' | esbuild --format=iife --global-name='example.versions["1.0"]'

      js: |
        let js = 'module.exports = "test"'
        require('esbuild').transformSync(js, {
          format: 'iife',
          globalName: 'example.versions["1.0"]',
        })

      go: |
        package main

        import "fmt"
        import "github.com/evanw/esbuild/pkg/api"

        func main() {
          js := "module.exports = 'test'"

          result := api.Transform(js, api.TransformOptions{
            Format:     api.FormatIIFE,
            GlobalName: `example.versions["1.0"]`,
          })

          if len(result.Errors) == 0 {
            fmt.Printf("%s", result.Code)
          }
        }

  - p: >
      上面使用的复合全局名称生成的代码如下：

  - pre.js: |
      var example = example || {};
      example.versions = example.versions || {};
      example.versions["1.0"] = (() => {
        ...
        var require_stdin = __commonJS((exports, module) => {
          module.exports = "test";
        });
        return require_stdin();
      })();

  - h3: 增量

  - p: >
      如果用例使用相同的选项重复调用 esbuild 的 [build API](#build-api)，你可能想要使用这个API。
      例如，如果你正在实现文件监听服务，这是很有用的。
      增量构建比常规构建更有效，因为一些数据被缓存，如果原始文件自上次构建以来没有更改，则可以重用这些数据。
      增量构建 API 目前使用两种形式的缓存：

  - ul:
    - >
      <p>
      文件存储在内存中，如果文件 metadata 自上次构建以来没有更改，则不会从文件系统中重新读取文件。
      此优化仅适用于文件系统路径。它不适用于由 [插件](/plugins/) 创建的虚拟模块。
      </p>

    - >
      <p>
      解析后的 [ASTs](https://en.wikipedia.org/wiki/Abstract_syntax_tree) 存储在内存中，
      如果文件内容自上次构建以来没有更改，则可以避免重新解析 AST。
      除了文件系统模块之外，这个优化还适用于插件创建的虚拟模块，只要虚拟模块路径保持不变。
      </p>

  - p: >
      下面是如何进行增量构建：

  - example:
      in:
        app.js: '1 + 2'

      js: |
        async function example() {
          let result = await require('esbuild').build({
            entryPoints: ['app.js'],
            bundle: true,
            outfile: 'out.js',
            incremental: true,
          })

          // Call "rebuild" as many times as you want
          for (let i = 0; i < 5; i++) {
            let result2 = await result.rebuild()
          }

          // Call "dispose" when you're done to free up resources.
          result.rebuild.dispose()
        }

        example()

      go: |
        package main

        import "github.com/evanw/esbuild/pkg/api"
        import "os"

        func main() {
          result := api.Build(api.BuildOptions{
            EntryPoints: []string{"app.js"},
            Bundle:      true,
            Outfile:     "out.js",
            Incremental: true,
          })
          if len(result.Errors) > 0 {
            os.Exit(1)
          }

          // Call "Rebuild" as many times as you want
          for i := 0; i < 5; i++ {
            result2 := result.Rebuild()
            if len(result2.Errors) > 0 {
              os.Exit(1)
            }
          }
        }

  - h3: JSX factory

  - p: >
      这将设置为每个 JSX 元素调用的函数。通常 JSX 表达式如下：

  - pre.xml: |
      <div>Example text</div>

  - p: >
      编译为一个 `React.createElement` 函数的调用，就像这样：

  - pre.js: |
      React.createElement("div", null, "Example text");

  - p: >
      除了 `React.createElement` 函数之外，你还可以通过改变 JSX 工厂函数来调用其他东西。
      例如，调用函数 `h`（在其他库中使用的函数，例如 [Preact](https://preactjs.com/)）：

  - example:
      cli:
        - $: |
            echo '<div/>' | esbuild --jsx-factory=h --loader=jsx
        - expect: |
            /* @__PURE__ */ h("div", null);

      js:
        - $: |
            require('esbuild').transformSync('<div/>', {
              jsxFactory: 'h',
              loader: 'jsx',
            })
        - expect: |
            {
              code: '/* @__PURE__ */ h("div", null);\n',
              map: '',
              warnings: []
            }

      go: |
        package main

        import "fmt"
        import "github.com/evanw/esbuild/pkg/api"

        func main() {
          result := api.Transform("<div/>", api.TransformOptions{
            JSXFactory: "h",
            Loader:     api.LoaderJSX,
          })

          if len(result.Errors) == 0 {
            fmt.Printf("%s", result.Code)
          }
        }

  - p: >
      另外，如果你正在使用 TypeScript，你可以把 JSX 添加到你的 `tsconfig.json` 文件中，
      从而为 TypeScript 配置 JSX，esbuild 应该会自动获取它，而不需要进行配置：

  - pre.json: |
      {
        "compilerOptions": {
          "jsxFactory": "h"
        }
      }

  - h3: JSX fragment

  - p: >
      这将设置为每个 JSX 片段调用的函数。通常 JSX 片段表达式如下：

  - pre.xml: |
      <>Stuff</>

  - p: >
      编译成像这样的 `React.Fragment` 组件的用法：

  - pre.js: |
      React.createElement(React.Fragment, null, "Stuff");

  - p: >
      除了 `React.Fragment` 之外，你还可以通过改变 JSX fragment 来使用其他组件。
      例如，使用 `Fragment` 组件（在像 [Preact](https://preactjs.com/) 这样的库中使用）：

  - example:
      cli:
        - $: |
            echo '<>x</>' | esbuild --jsx-fragment=Fragment --loader=jsx
        - expect: |
            /* @__PURE__ */ React.createElement(Fragment, null, "x");

      js:
        - $: |
            require('esbuild').transformSync('<>x</>', {
              jsxFragment: 'Fragment',
              loader: 'jsx',
            })
        - expect: |
            {
              code: '/* @__PURE__ */ React.createElement(Fragment, null, "x");\n',
              map: '',
              warnings: []
            }

      go: |
        package main

        import "fmt"
        import "github.com/evanw/esbuild/pkg/api"

        func main() {
          result := api.Transform("<>x</>", api.TransformOptions{
            JSXFragment: "Fragment",
            Loader:      api.LoaderJSX,
          })

          if len(result.Errors) == 0 {
            fmt.Printf("%s", result.Code)
          }
        }

  - p: >
      另外，如果你正在使用 Typescript，你可以通过添加该配置到你的 `tsconfig.json` 文件中
      来为 Typescript 配置 JSX，esbuild 应该会自动获取它，而不需要进行配置：

  - pre.json: |
      {
        "compilerOptions": {
          "jsxFragmentFactory": "Fragment"
        }
      }

  - h3: Keep names

  - p: >
      在 JavaScript 中，函数与类的 `name` 属性默认为源码中的附近标识符。这些语法形式都将函数
      的 `name` 属性设置为 `"fn"`：

  - pre.js: |
      function fn() {}
      let fn = function() {};
      fn = function() {};
      let [fn = function() {}] = [];
      let {fn = function() {}} = {};
      [fn = function() {}] = [];
      ({fn = function() {}} = {});

  - p: >
      然而，[压缩](#minify) 为了减小代码体积会进行重命名，并且 [打包](#bundle) 有时候也要通过
      重命名来避免冲突。在很多情况下都会改变 `name` 属性的值。这通常可以接受，因为 `name` 属性
      正常情况下仅用于 debug。然而，一些框架为了注册和绑定依赖于 `name` 属性。如果是这样的话，
      你可以启动该配置以保存原有的 `name` 值，甚至是在压缩的代码中：

  - example:
      in:
        app.js: '1 + 2'

      cli: |
        esbuild app.js --minify --keep-names

      js: |
        require('esbuild').buildSync({
          entryPoints: ['app.js'],
          minify: true,
          keepNames: true,
          outfile: 'out.js',
        })

      go: |
        package main

        import "github.com/evanw/esbuild/pkg/api"
        import "os"

        func main() {
          result := api.Build(api.BuildOptions{
            EntryPoints:       []string{"app.js"},
            MinifyWhitespace:  true,
            MinifyIdentifiers: true,
            MinifySyntax:      true,
            KeepNames:         true,
          })

          if len(result.Errors) > 0 {
            os.Exit(1)
          }
        }

<<<<<<< HEAD
  - h3: 日志级别

  - p: >
      可以修改日志级别，以阻止 esbuild 在终端中打印警告/错误信息。四个日志级别分别是： `info`（显示一切）、
      `warning` (只显示警告与错误)、`error`
      （只显示错误）与 `silent`（什么也不显示）。

  - p: >
      例如，你可以通过设置日志级别为 `error` 以隐藏所有警告：
=======
  - h3: Legal comments

  - p: >
      A "legal comment" is considered to be any statement-level comment that
      contains `@license` or `@preserve` or that starts with `//!` or `/*!`.
      These comments are preserved in output files by default since that
      follows the intent of the original authors of the code. However, this
      behavior can be configured by using one of the following options:

  - ul:
    - >
      <p>`none`<br>Do not preserve any legal comments.</p>

    - >
      <p>`inline`<br>Preserve all legal comments.</p>

    - >
      <p>`eof`<br>Move all legal comments to the end of the file.</p>

    - >
      <p>`linked`<br>Move all legal comments to a `.LEGAL.txt` file and link to them with a comment.</p>

    - >
      <p>`external`<br>Move all legal comments to a `.LEGAL.txt` file but to not link to them.</p>

  - p: >
      The default behavior is `eof` when [bundle](#bundle) is enabled and
      `inline` otherwise. Setting the legal comment mode looks like this:

  - example:
      in:
        app.js: '1 + 2'

      cli: |
        esbuild app.js --legal-comments=eof

      js: |
        require('esbuild').buildSync({
          entryPoints: ['app.js'],
          legalComments: 'eof',
        })

      go: |
        package main

        import "github.com/evanw/esbuild/pkg/api"
        import "os"

        func main() {
          result := api.Build(api.BuildOptions{
            EntryPoints:   []string{"app.js"},
            LegalComments: api.LegalCommentsEndOfFile,
          })

          if len(result.Errors) > 0 {
            os.Exit(1)
          }
        }

  - p: >
      Note that "statement-level" means the comment must appear in a context
      where multiple statements are allowed such as in the top-level scope or
      in a statement block. So comments inside expressions are not considered
      license comments.

  - h3: Log level

  - p: >
      The log level can be changed to prevent esbuild from printing warning
      and/or error messages to the terminal. The six log levels are:

  - ul:
    - >
      <p>`silent`<br>Do not show any log output.</p>
    - >
      <p>`error`<br>Only show errors.</p>
    - >
      <p>`warning`<br>Only show warnings and errors.</p>
    - >
      <p>`info`<br>Show warnings, errors, and an output file summary. This is
      the default log level.</p>
    - >
      <p>`debug`<br>Log everything from `info` and some additional messages
      that may help you debug a broken bundle. This log level has a performance
      impact and some of the messages may be false positives, so this information
      is not shown by default.</p>
    - >
      <p>`verbose`<br>This generates a torrent of log messages and was added to
      debug issues with file system drivers. It's not intended for general use.</p>

  - p: >
      The log level can be set like this:
>>>>>>> 29e5df90

  - example:
      cli: |
        echo 'typeof x == "null"' | esbuild --log-level=error

      js: |
        let js = 'typeof x == "null"'
        require('esbuild').transformSync(js, {
          logLevel: 'error',
        })

      go: |
        package main

        import "fmt"
        import "github.com/evanw/esbuild/pkg/api"

        func main() {
          js := "typeof x == 'null'"

          result := api.Transform(js, api.TransformOptions{
            LogLevel: api.LogLevelError,
          })

          if len(result.Errors) == 0 {
            fmt.Printf("%s", result.Code)
          }
        }

  - h3: 日志限制

  - p: >
      默认情况下，esbuild 会在已经报告 10 条信息的情况下停止报告日志信息。这避免了意外生成大量
      的日志消息，这些消息可以很容易地锁定较慢的终端模拟器，如 Windows 命令提示符。它也避免了
      意外地使用终端模拟器的整个滚动缓冲区有限的滚动缓冲区。

  - p: >
      日志限制可以改为另外一个值，并且可以通过设置为 0 将其完全禁用。这会显示所有日志消息：

  - example:
      in:
        app.js: '1 + 2'

      cli: |
        esbuild app.js --log-limit=0

      js: |
        require('esbuild').buildSync({
          entryPoints: ['app.js'],
          logLimit: 0,
          outfile: 'out.js',
        })

      go: |
        package main

        import "github.com/evanw/esbuild/pkg/api"
        import "os"

        func main() {
          result := api.Build(api.BuildOptions{
            EntryPoints: []string{"app.js"},
            LogLimit:    0,
          })

          if len(result.Errors) > 0 {
            os.Exit(1)
          }
        }

  - h3: Main fields

  - p: >
      当你在 node 中导入一个包时，包中的 `package.json` 文件的 `main` 字段会决定导入哪个文件
      （还有 [很多其他的规则](https://nodejs.org/api/modules.html#modules_all_together)）。
      包括 esbuild 在内的主流打包器允许你在解析包是额外指定一个 `package.json` 字段。
      通常至少有三个这样的字段：

  - ul:
    - >
      `main`
      <p>
      这是对于所有用于 node 中的包的 [标准字段](https://docs.npmjs.com/files/package.json#main)。
      `main` 这个名字被硬编码到 node 的模块解析逻辑中。因为它是用于与 node 一起使用的，
      所以可以合理地预期该字段中的文件路径是 commonjs 风格的模块。
      </p>

    - >
      `module`
      <p>
      这个字段来自于一个关于如何将 ECMAScript 模块集成到 node 中的[提案](https://github.com/dherman/defense-of-dot-js/blob/f31319be735b21739756b87d551f6711bd7aa283/proposal.md)。
      正因如此，可以合理地预期该字段中的文件路径是 ECMAScript 风格的模块。该提案没有被 node 接收（node 使用 <code>"type": <wbr>"module"</code>），
      但是它被主流打包器采纳，因为 ECMAScript 风格的模块可以更好的 [tree shaking](#tree-shaking) 或者无用代码移除。
      </p>
      <p>
      对包的作者：一些包错误的将 `module` 字段设置为了特定于浏览器的代码，`main` 字段的是
      特定于 node 端的代码。很有可能因为 node 忽略了 `module` 字段并且人们通常只对特定于
      浏览器的代码使用打包器。然而，打包特定于 node 的代码也很有价值（例如 它减少了下载和引导时间），
      并且那些把特定于浏览器的代码放到 `module` 中的包，会使捆绑器无法有效地进行 tree shaking 操作。
      如果你正在尝试发布特定于浏览器的代码，请使用 `browser` 字段。
      </p>

    - >
      `browser`
      <p>
      这个字段来自于[一个提案](https://gist.github.com/defunctzombie/4339901/49493836fb873ddaa4b8a7aa0ef2352119f69211)，
      该提案允许打包器替换特定于 node 端的文件或者模块为他们的浏览器友好版本
      它允许你指定另一个特定于浏览器的入口点。
      请注意，包可以同时使用 `browser` 和 `module` 字段（见下面的说明）。
      </p>

  - p: >
      默认的 main 字段依赖于当前 [platform](#platform) 设置，本质上是
      <code>browser,<wbr>module,<wbr>main</code>（浏览器）与 <code>main,<wbr>module</code>（node）。
      这些默认值应该与现有的包生态系统最广泛地兼容。但是如果你想的话，你可以像这样定制它们：

  - example:
      in:
        app.js: '1 + 2'

      cli: |
        esbuild app.js --bundle --main-fields=module,main

      js: |
        require('esbuild').buildSync({
          entryPoints: ['app.js'],
          bundle: true,
          mainFields: ['module', 'main'],
          outfile: 'out.js',
        })

      go: |
        package main

        import "github.com/evanw/esbuild/pkg/api"
        import "os"

        func main() {
          result := api.Build(api.BuildOptions{
            EntryPoints: []string{"app.js"},
            Bundle:      true,
            MainFields:  []string{"module", "main"},
            Write:       true,
          })

          if len(result.Errors) > 0 {
            os.Exit(1)
          }
        }

  - p: >
      对于包作者：如果你想发布一个使用 `browser` 字段结合 `module` 字段填充
      所有 CommonJS-vs-ESM 和 browser-vs-node 兼容性矩阵的包，你会想要使用 `browser` 字
      段的扩展形式字段映射，而不只是一个字符串：

  - pre.json: >
      {
        "main": "./node-cjs.js",
        "module": "./node-esm.js",
        "browser": {
          "./node-cjs.js": "./browser-cjs.js",
          "./node-esm.js": "./browser-esm.js"
        }
      }

  - h3: Metafile

  - p: >
      该配置告诉 esbuild 以 JSON 格式生成一些构建相关的元数据。
      下面的例子就是将元数据置于名为 `meta.json` 的文件中：

  - example:
      in:
        app.js: '1 + 2'

      cli: |
        esbuild app.js --bundle --metafile=meta.json --outfile=out.js

      js: |
        const result = require('esbuild').buildSync({
          entryPoints: ['app.js'],
          bundle: true,
          metafile: true,
          outfile: 'out.js',
        })
        require('fs').writeFileSync('meta.json',
          JSON.stringify(result.metafile))

      go: |
        package main

        import "io/ioutil"
        import "github.com/evanw/esbuild/pkg/api"
        import "os"

        func main() {
          result := api.Build(api.BuildOptions{
            EntryPoints: []string{"app.js"},
            Bundle:      true,
            Metafile:    true,
            Outfile:     "out.js",
            Write:       true,
          })

          if len(result.Errors) > 0 {
            os.Exit(1)
          }

          ioutil.WriteFile("meta.json", []byte(result.Metafile), 0644)
        }

  - p: >
      该数据可以被其他工具分析。例如，[bundle buddy](https://www.bundle-buddy.com/esbuild) 可以消费
      esbuild 生成的元数据格式，并且生成包中模块的 treemap 可视化，以及每个模块所占用的空间。

  - p: >
      元数据的 JSON 格式看起来像是这样（使用 TypeScript 接口进行描述）：

  - pre.ts: |
      interface Metadata {
        inputs: {
          [path: string]: {
            bytes: number
            imports: {
              path: string
              kind: string
            }[]
          }
        }
        outputs: {
          [path: string]: {
            bytes: number
            inputs: {
              [path: string]: {
                bytesInOutput: number
              }
            }
            imports: {
              path: string
              kind: string
            }[]
            exports: string[]
            entryPoint?: string
          }
        }
      }

  - h3: Node paths

  - p: >
      Node 的模块解析算法支持一个名为 [`NODE_PATH`](https://nodejs.org/api/modules.html#modules_loading_from_the_global_folders) 
      的环境变量，该变量包含在解析导入路径时使用的全局目录列表。除了所有父目录中的 `node_modules` 目录之外，
      还会在这些路径中搜索包。你可以在 CLI 中使用环境变量，在 JS 和 Go api 中使用数组将这个目录列表传递给 esbuild：

  - example:
      in:
        app.js: 'import {x} from "test"'
        someDir/test.js: 'export let x'

      cli: |
        NODE_PATH=someDir esbuild app.js --bundle --outfile=out.js

      js: |
        require('esbuild').buildSync({
          nodePaths: ['someDir'],
          entryPoints: ['app.js'],
          bundle: true,
          outfile: 'out.js',
        })

      go: |
        package main

        import "github.com/evanw/esbuild/pkg/api"
        import "os"

        func main() {
          result := api.Build(api.BuildOptions{
            NodePaths:   []string{"someDir"},
            EntryPoints: []string{"app.js"},
            Bundle:      true,
            Outfile:     "out.js",
            Write:       true,
          })

          if len(result.Errors) > 0 {
            os.Exit(1)
          }
        }

  - p: >
      如果你正在使用 CLI 并且想要使用 `NODE_PATH` 传递多个文件夹的话，你必须在 `:` 或者在 Windows 中使用 `;` 分隔它们。
      这也是 Node 使用的格式。

  - h3: Out extension

  - p: >
      该配置项可以让你自定义文件的文件拓展名，这样 esbuild 可以生成布置 `.js` 或者 `.css` 文件。
      除此之外，`.mjs` 与 `.cjs` 拓展名在 Node 中有特殊含义（他们分别表示一个文件是 ESM 还是 CommonJS 格式）。
      如果你正在使用 esbuild 生成多个文件的话该配置项是非常有用的，并且比必须使用 [outdir](#outdir)
      配置项而不是 [outfile](#outfile)。你可以像这样使用它：

  - example:
      in:
        app.js: '1 + 2'

      cli: |
        esbuild app.js --bundle --outdir=dist --out-extension:.js=.mjs

      js: |
        require('esbuild').buildSync({
          entryPoints: ['app.js'],
          bundle: true,
          outdir: 'dist',
          outExtension: { '.js': '.mjs' },
        })

      go: |
        package main

        import "github.com/evanw/esbuild/pkg/api"
        import "os"

        func main() {
          result := api.Build(api.BuildOptions{
            EntryPoints: []string{"app.js"},
            Bundle:      true,
            Outdir:      "dist",
            OutExtensions: map[string]string{
              ".js": ".mjs",
            },
            Write: true,
          })

          if len(result.Errors) > 0 {
            os.Exit(1)
          }
        }

  - h3: Outbase

  - p: >
      如果你的构建包含多个入口点，这些入口点都在单独的文件夹中，目录结构将被复制到相对于 [output directory](#outdir) 目录的输出目录中。
      例如，如果有 <code>src/<wbr>pages/<wbr>home/<wbr>index.ts</code> 与
      <code>src/<wbr>pages/<wbr>about/<wbr>index.ts</code> 两个入口点，并且 outbase 目录为 `src`，
      输出目录将会包含 <code>pages/<wbr>home/<wbr>index.js</code> 与 <code>pages/<wbr>about/<wbr>index.js</code>。
      下面是如何使用它：

  - example:
      in:
        src/pages/home/index.ts: '1 + 2'
        src/pages/about/index.ts: '3 + 4'

      cli: |
        esbuild src/pages/home/index.ts src/pages/about/index.ts --bundle --outdir=out --outbase=src

      js: |
        require('esbuild').buildSync({
          entryPoints: [
            'src/pages/home/index.ts',
            'src/pages/about/index.ts',
          ],
          bundle: true,
          outdir: 'out',
          outbase: 'src',
        })

      go: |
        package main

        import "github.com/evanw/esbuild/pkg/api"
        import "os"

        func main() {
          result := api.Build(api.BuildOptions{
            EntryPoints: []string{
              "src/pages/home/index.ts",
              "src/pages/about/index.ts",
            },
            Bundle:  true,
            Outdir:  "out",
            Outbase: "src",
          })

          if len(result.Errors) > 0 {
            os.Exit(1)
          }
        }

  - p: >
      如果没有指定 outbase 文件夹，它默认为所有入口起点路径的 [最低共有祖先](https://en.wikipedia.org/wiki/Lowest_common_ancestor) 目录。
      上面的例子是 <code>src/<wbr>pages</code>，这意味着输出目录将会包含 <code>home/<wbr>index.js</code> 与 <code>about/<wbr>index.js</code>。

  - h3: Preserve symlinks

  - p: >
      这设置与 node 中的 [`--preserve-symlinks`](https://nodejs.org/api/cli.html#cli_preserve_symlinks) 设置相映射。
      如果你使用这个设置（或者是 webpack 中的相似配置 [`resolve.symlinks`](https://webpack.js.org/configuration/resolve/#resolvesymlinks)），
      你也会需要在 esbuild 中启用该设置。可以像这样启用：

  - example:
      in:
        app.js: '1 + 2'

      cli: |
        esbuild app.js --bundle --preserve-symlinks --outfile=out.js

      js: |
        require('esbuild').buildSync({
          entryPoints: ['app.js'],
          bundle: true,
          preserveSymlinks: true,
          outfile: 'out.js',
        })

      go: |
        package main

        import "github.com/evanw/esbuild/pkg/api"
        import "os"

        func main() {
          result := api.Build(api.BuildOptions{
            EntryPoints:      []string{"app.js"},
            Bundle:           true,
            PreserveSymlinks: true,
            Outfile:          "out.js",
          })

          if len(result.Errors) > 0 {
            os.Exit(1)
          }
        }

  - p: >
      启用此设置将导致 esbuild 根据原始文件路径（即没有符号链接的路径）而不是真实文件路径
      （即有符号链接的路径）确定文件标识。这对于某些目录结构是有益的。请记住，这意味着如果
      有多个符号链接指向一个文件，那么它可能被赋予多个身份，这可能导致它在生成的输出文件中出现多次。

  - p: >
      _注意：术语 "symlink" 的意思是 [symbolic link](https://en.wikipedia.org/wiki/Symbolic_link)，
      它指的是一种文件系统特性，其中路径可以重定向到另一个路径。_

  - h3: Public path

  - p: >
      这与 [external file](/content-types/#external-file) loader 结合会很有用。
      默认情况下，loader 使用 `default` 导出将导入文件的名称导出为字符串。public path 配置项
      允许你在这个 loader 加载的每个文件的导出字符串前添加一个基本路径：

  - example:
      in:
        app.js: |
          import url from './example.png'
          let image = new Image
          image.src = url
          document.body.appendChild(image)
        example.png: |
          this is some data

      cli: |
        esbuild app.js --bundle --loader:.png=file --public-path=https://www.example.com/v1 --outdir=out

      js: |
        require('esbuild').buildSync({
          entryPoints: ['app.js'],
          bundle: true,
          loader: { '.png': 'file' },
          publicPath: 'https://www.example.com/v1',
          outdir: 'out',
        })

      go: |
        package main

        import "github.com/evanw/esbuild/pkg/api"
        import "os"

        func main() {
          result := api.Build(api.BuildOptions{
            EntryPoints: []string{"app.js"},
            Bundle:      true,
            Loader: map[string]api.Loader{
              ".png": api.LoaderFile,
            },
            Outdir:     "out",
            PublicPath: "https://www.example.com/v1",
            Write:      true,
          })

          if len(result.Errors) > 0 {
            os.Exit(1)
          }
        }

  - h3: Pure

  - p: >
      各种各样的 JavaScript 工具都有一个约定，如果在一个新的表达式调用之前有一个包含
      `/* @__PURE__ */` 或者 `/* #__PURE__ */` 的特殊注释，那么就意味着那个表达式
      在其返回值在没有使用的情况下可以被移除。就像是这样：

  - pre.js: |
      let button = /* @__PURE__ */ React.createElement(Button, null);

  - p: >
      像 esbuild 这类打包器在 tree shaking（又名 无用代码移除）期间使用该信息，
      在由于 JavaScript 代码的动态特性，打包器不能自己证明删除未使用的导入是安全的情况下，
      跨模块边界执行细粒度的删除。

  - p: >
      请注意，虽然注释说的是 "pure"，但令人困惑的是，它并没有表明被调用的函数是纯的。
      例如，它并不表示可以缓存对该函数的重复调用。
      这个名字本质上只是“如果不用就可以删除”的抽象简写。

  - p: >
      一些表达式，比如JSX和某些内置全局变量，在 esbuild 中会自动注释为 `/* @__PURE__ */`。
      你也可以配置其他的全局变量标记为 `/* @__PURE__ */`。例如，你可以将全局的 `console.log` 函数标记为这样，
      只要结果没有被使用，当 bundle 被缩小时，它就会自动从你的 bundle 中删除。

  - p: >
      值得一提的是，注释的效果只扩展到调用本身，而不扩展到参数。关于副作用的参数仍然保存：

  - example:
      cli:
        - $: |
            echo 'console.log("foo:", foo())' | esbuild --pure:console.log
        - expect: |
            /* @__PURE__ */ console.log("foo:", foo());
        - $: |
            echo 'console.log("foo:", foo())' | esbuild --pure:console.log --minify
        - expect: |
            foo();

      js:
        - $: |
            let js = 'console.log("foo:", foo())'
        - $: |
            require('esbuild').transformSync(js, {
              pure: ['console.log'],
            })
        - expect: |
            {
              code: '/* @__PURE__ */ console.log("foo:", foo());\n',
              map: '',
              warnings: []
            }
        - $: |
            require('esbuild').transformSync(js, {
              pure: ['console.log'],
              minify: true,
            })
        - expect: |
            {
              code: 'foo();\n',
              map: '',
              warnings: []
            }

      go: |
        package main

        import "fmt"
        import "github.com/evanw/esbuild/pkg/api"

        func main() {
          js := "console.log('foo:', foo())"

          result1 := api.Transform(js, api.TransformOptions{
            Pure: []string{"console.log"},
          })

          if len(result1.Errors) == 0 {
            fmt.Printf("%s", result1.Code)
          }

          result2 := api.Transform(js, api.TransformOptions{
            Pure:         []string{"console.log"},
            MinifySyntax: true,
          })

          if len(result2.Errors) == 0 {
            fmt.Printf("%s", result2.Code)
          }
        }

  - h3: Resolve extensions

  - p: >
      [node 使用的解析算法](https://nodejs.org/api/modules.html#modules_file_modules)
      支持隐式的文件扩展名。你可以 <code>require(<wbr>'./file')</code>，然后他将会按照顺序检查
      `./file`、`./file.js`、`./file.json` 与 `./file.node`。包括 esbuild 在内的现代打包器
      将此概念拓展到了其他文件类型。在 esbuild 中可以使用解析插件设置对隐式文件拓展名进行自定义配置，
      默认为 <code>.tsx,<wbr>.ts,<wbr>.jsx,<wbr>.js,<wbr>.css,<wbr>.json</code>：

  - example:
      in:
        app.js: '1 + 2'

      cli: |
          esbuild app.js --bundle --resolve-extensions=.ts,.js

      js: |
        require('esbuild').buildSync({
          entryPoints: ['app.js'],
          bundle: true,
          resolveExtensions: ['.ts', '.js'],
          outfile: 'out.js',
        })

      go: |
        package main

        import "github.com/evanw/esbuild/pkg/api"
        import "os"

        func main() {
          result := api.Build(api.BuildOptions{
            EntryPoints:       []string{"app.js"},
            Bundle:            true,
            ResolveExtensions: []string{".ts", ".js"},
            Write:             true,
          })

          if len(result.Errors) > 0 {
            os.Exit(1)
          }
        }

  - h3: Source Root

  - p: >
      该特性仅在启用 [source maps](#sourcemap) 时才相关。它允许你在 source map 中设置 `sourceRoot` 字段的值，
      该值指定 source map 中所有其他路径的相对路径。如果该字段不存在，则 source map 中的所有路径将被解释为相对于
      包含 source map 的目录。

  - p: >
      你可以像这样配置 `sourceRoot`：

  - example:
      in:
        app.js: '1 + 2'

      cli: |
        esbuild app.js --sourcemap --source-root=https://raw.githubusercontent.com/some/repo/v1.2.3/

      js: |
        require('esbuild').buildSync({
          entryPoints: ['app.js'],
          sourcemap: true,
          sourceRoot: 'https://raw.githubusercontent.com/some/repo/v1.2.3/',
        })

      go: |
        package main

        import "github.com/evanw/esbuild/pkg/api"
        import "os"

        func main() {
          result := api.Build(api.BuildOptions{
            EntryPoints: []string{"app.js"},
            Sourcemap:   api.SourceMapInline,
            SourceRoot:  "https://raw.githubusercontent.com/some/repo/v1.2.3/",
          })

          if len(result.Errors) > 0 {
            os.Exit(1)
          }
        }

  - h3: Sourcefile

  - p: >
      该配置可以让你在使用一个没有文件名的输入时设置文件名。这将会在 stdin 中使用 transform API 以及
      build API 时会出现这种情况。配置的文件名反映在错误消息和 source maps 中。如果没有配置，该文件名默认为 `<stdin>`。
      你可以像这样配置：

  - example:
      in:
        app.js: '1 + 2'

      cli: |
        cat app.js | esbuild --sourcefile=example.js --sourcemap

      js: |
        let fs = require('fs')
        let js = fs.readFileSync('app.js', 'utf8')

        require('esbuild').transformSync(js, {
          sourcefile: 'example.js',
          sourcemap: 'inline',
        })

      go: |
        package main

        import "fmt"
        import "io/ioutil"
        import "github.com/evanw/esbuild/pkg/api"

        func main() {
          js, err := ioutil.ReadFile("app.js")
          if err != nil {
            panic(err)
          }

          result := api.Transform(string(js),
            api.TransformOptions{
              Sourcefile: "example.js",
              Sourcemap:  api.SourceMapInline,
            })

          if len(result.Errors) == 0 {
            fmt.Printf("%s", result.Code)
          }
        }

  - h3: Sources Content

  - p: >
      使用 source map 格式的 [第三版](https://sourcemaps.info/spec.html) 生成 [source maps](#sourcemap)，
      这是目前最广泛支持的变体。每一个 source map 看起来像这样：

  - pre.json: |
      {
        "version": 3,
        "sources": ["bar.js", "foo.js"],
        "sourcesContent": ["bar()", "foo()\nimport './bar'"],
        "mappings": ";AAAA;;;ACAA;",
        "names": []
      }

  - p: >
      `sourcesContent` 为可选字段，其包含所有的源代码。这对 debug 非常有用，因为它意味着
      源代码在调试器上处于可用状态。

  - p: >
      但是，在某些场景中并不需要它。例如，如果你只是在生产环境中使用源代码映射来生成包含原始
      文件名的堆栈跟踪，那么你不需要原始源代码，因为没有涉及到调试器。
      在这种情况下，可以省略 `sourcesContent` 字段，使 source map 更小：

  - example:
      in:
        app.js: '1 + 2'

      cli: |
        esbuild --bundle app.js --sourcemap --sources-content=false

      js: |
        require('esbuild').buildSync({
          bundle: true,
          entryPoints: ['app.js'],
          sourcemap: true,
          sourcesContent: false,
          outfile: 'out.js',
        })

      go: |
        package main

        import "github.com/evanw/esbuild/pkg/api"
        import "os"

        func main() {
          result := api.Build(api.BuildOptions{
            Bundle:         true,
            EntryPoints:    []string{"app.js"},
            Sourcemap:      api.SourceMapInline,
            SourcesContent: api.SourcesContentExclude,
          })

          if len(result.Errors) > 0 {
            os.Exit(1)
          }
        }

  - h3: Stdin

  - p: >
      通常，build API 调用接受一个或多个文件名作为输入。但是，这个配置项可以用于在文件系统上根本不存在模块
      的情况下运行构建。它被称为 "stdin"，因为它对应于在命令行上用管道将文件连接到 stdin。

  - p: >
      除了指定 stdin 文件的内容之外，你还可以选择性地指定解析目录（用于确定相对导入的位置）、
      [sourcefile](#sourcefile)（在错误消息和源映射中使用的文件名）和 [loader](#loader)
      （用于确定如何解释文件内容）。CLI 没有指定解析目录的方法。相反，它被自动设置为当前工作目录。

  - p: >
      这里是如何使用该特性的方法：

  - example:
      in:
        another-file.js: 'export let foo = 123'

      cli: |
        echo 'export * from "./another-file"' | esbuild --bundle --sourcefile=imaginary-file.js --loader=ts --format=cjs

      js: |
        let result = require('esbuild').buildSync({
          stdin: {
            contents: `export * from "./another-file"`,

            // These are all optional:
            resolveDir: require('path').join(__dirname, 'src'),
            sourcefile: 'imaginary-file.js',
            loader: 'ts',
          },
          format: 'cjs',
          write: false,
        })

      go: |
        package main

        import "github.com/evanw/esbuild/pkg/api"
        import "os"

        func main() {
          result := api.Build(api.BuildOptions{
            Stdin: &api.StdinOptions{
              Contents: "export * from './another-file'",

              // These are all optional:
              ResolveDir: "./src",
              Sourcefile: "imaginary-file.js",
              Loader:     api.LoaderTS,
            },
            Format: api.FormatCommonJS,
          })

          if len(result.Errors) > 0 {
            os.Exit(1)
          }
        }

  - h3: Tree shaking

  - p: >
      Tree shaking 是 JavaScript 社区用来描述无用代码消除的术语，
      这是一种常见的编译器优化，可以自动删除无法访问的代码。注意，esbuild 中的 tree shaking 
      在绑定期间总是启用的，而且不能关闭，因为在不改变可观察行为的情况下，移除未使用的代码会使结果文件变小。

  - p: >
      用一个例子来解释 tree shaking 是最简单的。考虑以下文件。有一个已使用的函数和一个未使用的函数：

  - pre.js: |
      // input.js
      function one() {
        console.log('one')
      }
      function two() {
        console.log('two')
      }
      one()

  - p: >
      如果你是用 <code>esbuild <wbr>--bundle <wbr>input.js <wbr>--outfile=<wbr>output.js</code> 打包该文件，
      没有使用到的函数将会自动销毁，并为你产生以下输出：

  - pre.js: |
      // input.js
      function one() {
        console.log("one");
      }
      one();

  - p: >
      即使我们将函数分割成一个单独的库文件并使用 `import` 语句导入它们也是有效的：

  - pre.js: |
      // lib.js
      export function one() {
        console.log('one')
      }
      export function two() {
        console.log('two')
      }

  - pre.js: |
      // input.js
      import * as lib from './lib.js'
      lib.one()

  - p: >
      如果你是用 <code>esbuild <wbr>--bundle <wbr>input.js <wbr>--outfile=<wbr>output.js</code> 打包该文件，
      没有使用到的函数将会自动销毁，并为你产生以下输出：

  - pre.js: |
      // lib.js
      function one() {
        console.log("one");
      }

      // input.js
      one();

  - p: >
      通过这种方式，esbuild 将只打包你实际使用的部分库，这有时可以节省大量的大小。
      注意，esbuild的 tree shaking 实现依赖于使用 ECMAScript 模块 `import`和 `export` 语句。
      它不能与 CommonJS 模块一起工作。npm 上的许多库都包含了这两种格式，esbuild 会在默认情况下选择适合 tree shaking 
      的格式。你可以使用 [main fields](#main-fields) 配置项自定义 esbuild 选择的格式。

  - h4: Manual tree shaking annotations

  - p: >
      由于 JavaScript 是一门动态语言，对于编译器来说确定未使用的代码是一件很困难的事情，所以
      社区发展出了某些注释来帮助编译器确定哪些代码是未使用的。目前 esbuild 支持两种 tree-shaking 注释：

  - ul:
    - >
      <p>
      函数调用前的行内 `/* @__PURE__ */` 注释告诉 esbuild 该函数调用如果在结果没有被使用的情况下可以被移除。
      查看 [pure](#pure) API 配置项获取更多信息。
      </p>

    - >
      <p>
      `package.json` 中的 `sideEffects` 字段也可以用来告诉 esbuild 在你的包中的哪些文件
      在始终没有使用的情况下可以被移除。这是一个来自 webpack 的公约，并且很多发布到 npm 的库已经在
      其包定义中包含此字段。你可以在 [Webpack 的文档](https://webpack.js.org/guides/tree-shaking/)
      中了解到更多关于该字段的信息。
      </p>

  - p: >
      这些注释可能会产生问题，因为编译器完全依赖于开发人员来确保准确性，而开发人员偶尔会发布带有
      不正确注释的包。`sideEffects` 字段对于开发人员来说特别容易出错，因为默认情况下，
      如果没有使用导入，它会导致包中的所有文件都被认为是无用代码。如果你添加了一个包含副作用的新文件，
      并且忘记更新该字段，那么当人们试图打包它时，你的包可能会崩溃。

  - p: >
      所以 esbuild 包含一种忽略 tree-shaking 注释的方法。只有当你遇到一个问题，
      bundle 因为意外地从 bundle 中删除了必要的代码而破坏时，你才应该启用这个功能：

  - example:
      in:
        app.js: '1 + 2'

      cli: |
          esbuild app.js --bundle --tree-shaking=ignore-annotations

      js: |
        require('esbuild').buildSync({
          entryPoints: ['app.js'],
          bundle: true,
          treeShaking: 'ignore-annotations',
          outfile: 'out.js',
        })

      go: |
        package main

        import "github.com/evanw/esbuild/pkg/api"
        import "os"

        func main() {
          result := api.Build(api.BuildOptions{
            EntryPoints: []string{"app.js"},
            Bundle:      true,
            TreeShaking: api.TreeShakingIgnoreAnnotations,
          })

          if len(result.Errors) > 0 {
            os.Exit(1)
          }
        }

  - p: >
      启用该配置意味着 esbuild 不再支持 `/* @__PURE__ */` 注释与 `sideEffects` 字段。
      然而它仍会对未用到的导入做自动 tree shaking，因为这不会依赖开发者注释。理想情况下，
      这个标志只是一个临时的解决方案。你应该向包的维护者报告这些问题以修复它们，
      因为它们表明了包的一个问题，而且它们可能也会使其他人出错。

  - h3: Tsconfig

  - p: >
      正常情况下 [build API](#build-api) 会自动发现 `tsconfig.json` 文件，并且在构建时读取其内容。
      然而，你也可以配置使用一个自定义 `tsconfig.json` 文件。如果你需要对同一份代码针对不同的设置
      做多次打包时会非常有用：

  - example:
      in:
        app.ts: '1 + 2'
        custom-tsconfig.json: '{}'

      cli: |
          esbuild app.ts --bundle --tsconfig=custom-tsconfig.json

      js: |
        require('esbuild').buildSync({
          entryPoints: ['app.ts'],
          bundle: true,
          tsconfig: 'custom-tsconfig.json',
          outfile: 'out.js',
        })

      go: |
        package main

        import "github.com/evanw/esbuild/pkg/api"
        import "os"

        func main() {
          result := api.Build(api.BuildOptions{
            EntryPoints: []string{"app.ts"},
            Bundle:      true,
            Tsconfig:    "custom-tsconfig.json",
            Write:       true,
          })

          if len(result.Errors) > 0 {
            os.Exit(1)
          }
        }

  - h3: Tsconfig raw

  - p: >
      该配置项可以被用来将你的 `tsconfig.json` 文件传递给  [transform API](#transform-api)，
      其不会访问文件系统。像这样使用它：

  - example:
      cli: |
          echo 'class Foo { foo }' | esbuild --loader=ts --tsconfig-raw='{"compilerOptions":{"useDefineForClassFields":true}}'

      js: |
        let ts = 'class Foo { foo }'
        require('esbuild').transformSync(ts, {
          loader: 'ts',
          tsconfigRaw: `{
            "compilerOptions": {
              "useDefineForClassFields": true,
            },
          }`,
        })

      go: |
        package main

        import "fmt"
        import "github.com/evanw/esbuild/pkg/api"

        func main() {
          ts := "class Foo { foo }"

          result := api.Transform(ts, api.TransformOptions{
            Loader: api.LoaderTS,
            TsconfigRaw: `{
              "compilerOptions": {
                "useDefineForClassFields": true,
              },
            }`,
          })

          if len(result.Errors) == 0 {
            fmt.Printf("%s", result.Code)
          }
        }

  - h3: Working directory

  - p: >
      这个 API 配置允许你指定用于构建的工作目录。它通常默认为用于调用 esbuild 的 API 的进程的 [当前工作目录](https://en.wikipedia.org/wiki/Working_directory)。
      esbuild 使用工作目录做一些不同的事情，包括将作为 API 配置给出的相对路径解析为绝对路径，
      以及将绝对路径解析为日志消息中的相对路径。下面是如何覆盖它：

  - example:
      in:
        file.js: 'export let foo = 123'

      js: |
        require('esbuild').buildSync({
          entryPoints: ['file.js'],
          absWorkingDir: process.cwd(),
          outfile: 'out.js',
        })

      go: |
        package main

        import "github.com/evanw/esbuild/pkg/api"
        import "log"
        import "os"

        func main() {
          cwd, err := os.Getwd()
          if err != nil {
            log.Fatal(err)
          }

          result := api.Build(api.BuildOptions{
            EntryPoints:   []string{"file.js"},
            AbsWorkingDir: cwd,
            Outfile:       "out.js",
          })

          if len(result.Errors) > 0 {
            os.Exit(1)
          }
        }

  - h2: JS 特殊细节

  - p: >
      由于 JavaScript 是单线程的，因此有几种不同的方法来调用 API，这些方法具有不同的性能和方便性。
      重要的是要意识到这些差异，以正确选择的一个适合你的情况。

  - p: >
      首先是同步 API。这是最方便的选项，因为单线程 JavaScript 代码具有最干净的语法。
      如果你所需要做的只是运行 esbuild 然后退出，那么它也是最佳性能的。
      但是，它阻塞了主线程，所以如果你在此期间有其他工作要执行，你就不希望使用它。
      这也是唯一不能使用插件的选项（因为插件是异步的）。它是这样的：

  - pre.js: |
      let esbuild = require('esbuild')
      let result1 = esbuild.transformSync(code, options)
      let result2 = esbuild.buildSync(options)

  - p: >
      然后是异步 API。每个调用返回一个 promise，而不是立即完成。在底层，esbuild 二进制文件作为一个子进程生成，
      在宿主进程中的所有调用之间共享。主机使用自定义二进制协议通过 stdin、stdout 和 stderr 管道与子进程通信。
      如果你只需要运行esbuild一次，但又需要在后台做其他工作，那么这是理想的。
      它还允许你并发地运行许多 esbuild API 调用，然后将这些调用分散到所有可用的核心上，以获得最佳性能。
      使用它看起来像这样：

  - pre.js: |
      let esbuild = require('esbuild')
      esbuild.transform(code, options).then(result => { ... })
      esbuild.build(options).then(result => { ... })

  - h3: 在浏览器中运行
  - p: >
      esbuild API 也可以在 Web Worker 中使用 WebAssembly 运行。为了使用它你需要安装
      `esbuild-wasm` 而不是 `esbuild`：

  - pre: |
      npm install esbuild-wasm

  - p: >
      esbuild 在浏览器中的 API 与 node 中的类似，你需要首先调用 `initialize()`，然后你需要传递
      WebAssembly 二进制文件的 URL。API 的同步版本也是不可用的。假如你正在使用一个打包器，那么它看起来应该是这样：

  - pre.js: |
      let esbuild = require('esbuild-wasm')

      esbuild.initialize({
        wasmURL: './node_modules/esbuild-wasm/esbuild.wasm',
      }).then(() => {
        esbuild.transform(code, options).then(result => { ... })
        esbuild.build(options).then(result => { ... })
      })

  - p: >
      如果你已经在 worker 中运行改代码而不像运行 `initialize` 创建另一个 worker，你可以向其传递
      <code>worker: <wbr>false</code>。然后，它会在调用 `initialize` 的线程中创建一个 WebAssembly 模块。

  - p: >
      你还可以在 HTML 文件中将 esbuild 的 API 作为 script 标签使用，而不需要通过注入 `lib/browser.min.js` 
      文件来使用打包器。在这种情况下，API 创建了一个全局变量 esbuild，它保存了API对象：

  - pre.html: |
      <script src="./node_modules/esbuild-wasm/lib/browser.min.js"></script>
      <script>
        esbuild.initialize({
          wasmURL: './node_modules/esbuild-wasm/esbuild.wasm',
        }).then(() => { ... })
      </script>

  - p: >
      如果你需要通过 ECMAScript 模块使用 API，你应该导入 `esm/browser.min.js` 文件：

  - pre.html: |
      <script type="module">
        import * as esbuild from './node_modules/esbuild-wasm/esm/browser.min.js'

        esbuild.initialize({
          wasmURL: './node_modules/esbuild-wasm/esbuild.wasm',
        }).then(() => { ... })
      </script><|MERGE_RESOLUTION|>--- conflicted
+++ resolved
@@ -1849,14 +1849,8 @@
     - >
       `host`
       <p>
-<<<<<<< HEAD
       这个是最终被 web 服务器使用的 host。它将是
       `0.0.0.0`（即 服务所有可用的网络接口），除非配置了一个自定义 host。
-=======
-      This is the host that ended up being used by the web server. It will be
-      `0.0.0.0` (i.e. serving on all available network interfaces) unless a
-      custom host was configured.
->>>>>>> 29e5df90
       </p>
 
     - >
@@ -3360,17 +3354,6 @@
           }
         }
 
-<<<<<<< HEAD
-  - h3: 日志级别
-
-  - p: >
-      可以修改日志级别，以阻止 esbuild 在终端中打印警告/错误信息。四个日志级别分别是： `info`（显示一切）、
-      `warning` (只显示警告与错误)、`error`
-      （只显示错误）与 `silent`（什么也不显示）。
-
-  - p: >
-      例如，你可以通过设置日志级别为 `error` 以隐藏所有警告：
-=======
   - h3: Legal comments
 
   - p: >
@@ -3436,11 +3419,11 @@
       in a statement block. So comments inside expressions are not considered
       license comments.
 
-  - h3: Log level
-
-  - p: >
-      The log level can be changed to prevent esbuild from printing warning
-      and/or error messages to the terminal. The six log levels are:
+  - h3: 日志级别
+
+  - p: >
+      可以修改日志级别，以阻止 esbuild 在终端中打印警告/错误信息。
+      六个日志级别分别是：
 
   - ul:
     - >
@@ -3462,8 +3445,7 @@
       debug issues with file system drivers. It's not intended for general use.</p>
 
   - p: >
-      The log level can be set like this:
->>>>>>> 29e5df90
+      你可以通过如下方式设置日志级别：
 
   - example:
       cli: |
