--- conflicted
+++ resolved
@@ -2457,11 +2457,7 @@
         }
 
   - p: >
-<<<<<<< HEAD
-      There are three placeholders that can be used in asset path templates:
-=======
-      在资源路径模板中有两个可用占位符：
->>>>>>> 6a031fb7
+      在资源路径模板中有三个可用占位符：
 
   - ul:
     - >
