title: 快速入门
body:
  - h1: 快速入门

  - h2: 安装 esbuild <#install-esbuild>

  - p: >
      首先，下载并本地安装 esbuild，
      可以通过 npm 安装预编译的原生可执行文件：

  - pre: |
      npm install esbuild

  - p: >
      此命令应该会将 esbuild 安装到你本地的 `node_modules` 中。
      你可以运行如下命令，来检测 esbuild 的原生可执行文件
      是否正常：

  - example:
      unix: |
        ./node_modules/.bin/esbuild --version

      windows: |
        .\node_modules\.bin\esbuild --version

  - p: >
      推荐安装 esbuild 的做法是通过 npm 安装原生可执行文件。
      但是如果你不想这么做，
      这里也有一些[其他的安装方式](#other-ways-to-install)。

  - h2: 首次构建 <#your-first-bundle>

  - p: >
      这是一个简易的真实案例，用于说明 esbuild 的能力以及如何使用它。
      首先，请安装 `react` 和 `react-dom` 的 package：

  - pre: |
      npm install react react-dom

  - p: >
      接下来，创建名为 `app.jsx` 的文件并包含如下代码：

  - pre.js: |
      import * as React from 'react'
      import * as Server from 'react-dom/server'

      let Greet = () => <h1>Hello, world!</h1>
      console.log(Server.renderToString(<Greet />))

  - p: >
      最后，运行 esbuild 打包此文件：

  - example:
      unix: |
        ./node_modules/.bin/esbuild app.jsx --bundle --outfile=out.js

      windows: |
        .\node_modules\.bin\esbuild app.jsx --bundle --outfile=out.js

  - p: >
      不出意外的话，上述命令执行后会创建一个名为 `out.js` 的文件，
      其中包含你的代码以及 React 库的代码。
      代码完全独立，无需再依赖你的 `node_modules`。
      如果你使用 `node out.js` 运行代码，你应该能看到如下内容：


  - pre.html: |
      <h1 data-reactroot="">Hello, world!</h1>

  - p: >
      注意，esbuild 除了 `jsx` 扩展名，
      无需任何配置就能够将 JSX 语法转换为 JavaScript。
      尽管 esbuild 可以进行配置，
      但它试图提供合理的默认值，以便在常见的情况下自动完成构建。
      如果你想在 `.js` 文件中使用 JSX 语法，你可以通过设置 `--loader:.js=jsx` 选项，
      来告诉 esbuild 对 js 文件进行 JSX 的编译。
      更多关于可用配置项的说明，请参阅 [API 文档](/api/)。

  - h2: 构建脚本 <#build-scripts>

  - p: >
      构建命令会反复执行，因此，通常我们会简化它。
      常见的做法是在 `package.json` 中添加构建脚本，
      具体代码如下：

  - pre.json: |
      {
        "scripts": {
          "build": "esbuild app.jsx --bundle --outfile=out.js"
        }
      }

  - p: >
      注意，这里直接使用 `esbuild`，没用相对路径。
      这能够生效的原因是 "scripts" 中执行的内容
      会去寻找当前环境下的 `esbuild` 命令并执行。
      （前提是，你已经安装了 [esbuild](#install-esbuild)）

  - p: >
      使用方式如下：

  - pre: |
      npm run build

  - p: >
      但是，如果需要向 esbuild 传递许多选项，
      这会使得命令看起来非常笨重。如果将 esbuild 用于较为复杂的情况，
      你可能会用到 esbuild 的 JavaScript API，
      即在 JavaScript 中编写构建脚本。具体代码如下：

  - example:
      in:
        app.jsx: '<div/>'

      js: |
        require('esbuild').build({
          entryPoints: ['app.jsx'],
          bundle: true,
          outfile: 'out.js',
        }).catch(() => process.exit(1))

  - p: >
      `build` 函数会在子进程中运行 esbuild 的可执行文件，并返回一个 Promise，
      当构建完成后，该 Promise 将被 resolve。
      上述代码并未打印捕获的异常，
      因为异常中的任何错误信息默认会被打印到控制台（你
      可以通过修改 [日志级别](/api/#log-level) 来按需关闭此功能）。

  - p: >
      尽管有个同步的 `buildSync` API，
      但异步 API 对于构建脚本来说更为合适，
      因为[插件](/plugins/)只与异步 API 协同工作。
      你可以在 [API 文档](/api/#build-api) 中了解更多关于构建 API 的配置项。

  - h2: 针对浏览器环境的构建 <#bundling-for-the-browser>

  - p: >
      构建工具默认为浏览器输出代码，
      所以无需额外配置就可以完成构建。
      对于开发版本，你可能需要使用 `--sourcemap` 以启用 source map，
      对于生产版本，你可能需要使用 `--minify` 启用压缩。
      有时，你可能还需要为你支持的浏览器配置目标环境。
      所以具体命令会像如下所示：

  - example:
      in:
        app.jsx: '<div/>'

      cli: |
        esbuild app.jsx --bundle --minify --sourcemap --target=chrome58,firefox57,safari11,edge16

      js: |
        require('esbuild').buildSync({
          entryPoints: ['app.jsx'],
          bundle: true,
          minify: true,
          sourcemap: true,
          target: ['chrome58', 'firefox57', 'safari11', 'edge16'],
          outfile: 'out.js',
        })

      go: |
        package main

        import "github.com/evanw/esbuild/pkg/api"
        import "os"

        func main() {
          result := api.Build(api.BuildOptions{
            EntryPoints:       []string{"app.jsx"},
            Bundle:            true,
            MinifyWhitespace:  true,
            MinifyIdentifiers: true,
            MinifySyntax:      true,
            Engines: []api.Engine{
              {api.EngineChrome, "58"},
              {api.EngineFirefox, "57"},
              {api.EngineSafari, "11"},
              {api.EngineEdge, "16"},
            },
            Write: true,
          })

          if len(result.Errors) > 0 {
            os.Exit(1)
          }
        }

  - p: >
      有时，你使用的包可能会引入另一个只能在 node 上运行的包，
      例如 node 内置的 `path` 包。
      当发生这种情况时，你可以通过在 `package.json` 中使用 
      [browser 字段](https://github.com/defunctzombie/package-browser-field-spec)
      来将此包替换成对浏览器友好的包，具体如下：

  - pre.json: |
      {
        "browser": {
          "path": "path-browserify"
        }
      }

  - p: >
      有些你想使用的 npm 包可能并不是为在浏览器中运行设计的。
      有时你可以使用 esbuild 的配置项来解决这些问题，
      并成功打包。
      未定义的全局变量在简单情况下可以用 [define](/api/#define) 功能代替，
      如遇到更复杂的情况，可以用 [inject](/api/#inject) 功能代替。

  - h2: 针对 Node 环境的打包 <#bundling-for-node>

  - p: >
      尽管在使用 Node 时，无需打包，但有时在 Node 代码运行前，
      用 esbuild 处理下代码还是有好处的。
      通过打包可以自动剥离 TypeScript 的类型，
      将 ECMAScript 模块语法转换为 CommonJS 语法，
      同时将 JavaScript 语法转换为特定版本 Node 的旧语法。
      在包发布前打包也是有好处的，
      它可以让包的下载体积更小，从而保证加载时文件系统读取它的时间更少。

  - p: >
      如果你要打包运行在 node 环境的代码，
      你需要配置 [platform](/api/#platform) 设置，将 <code>--platform=<wbr>node</code> 传递给 esbuild。
      这会将几个配置同时改为对 node 友好的默认值。
      例如，所有 node 的内置包，如 `fs`，都会自动标记为外部（external）包，这样 esbuild 就不会尝试对它们打包。
      此设置也会禁用 `package.json` 中的 browser 字段。

  - p: >
      如果你在代码中使用了较新的 JavaScript 语法，而这些语法在你的 node 版本中无法运行，
      你会需要配置 node 的目标版本：

  - example:
      in:
        app.js: '1 + 2'

      cli: |
        esbuild app.js --bundle --platform=node --target=node10.4

      js: |
        require('esbuild').buildSync({
          entryPoints: ['app.js'],
          bundle: true,
          platform: 'node',
          target: ['node10.4'],
          outfile: 'out.js',
        })

      go: |
        package main

        import "github.com/evanw/esbuild/pkg/api"
        import "os"

        func main() {
          result := api.Build(api.BuildOptions{
            EntryPoints: []string{"app.js"},
            Bundle:      true,
            Platform:    api.PlatformNode,
            Engines: []api.Engine{
              {api.EngineNode, "10.4"},
            },
            Write: true,
          })

          if len(result.Errors) > 0 {
            os.Exit(1)
          }
        }

  - p: >
      有时由于某些原因，你所使用的包中的代码无法被打包。
      一种常见的情况是如 `fsevents` 这种使用原生扩展的包。
      或者，你可能因为某些原因想把一个包从构建中剔除。
<<<<<<< HEAD
      此时可以通过将该包设置为外部（external）包来实现：
=======
      此时可以通过将该包设置为外部 [external](/api/#external) 包来实现：
>>>>>>> 5d7e3c35

  - example:
      in:
        app.jsx: '<div/>'

      cli: |
        esbuild app.jsx --bundle --platform=node --external:fsevents

      js: |
        require('esbuild').buildSync({
          entryPoints: ['app.jsx'],
          bundle: true,
          platform: 'node',
          external: ['fsevents'],
          outfile: 'out.js',
        })

      go: |
        package main

        import "github.com/evanw/esbuild/pkg/api"
        import "os"

        func main() {
          result := api.Build(api.BuildOptions{
            EntryPoints: []string{"app.jsx"},
            Bundle:      true,
            Platform:    api.PlatformNode,
            External:    []string{"fsevents"},
            Write:       true,
          })

          if len(result.Errors) > 0 {
            os.Exit(1)
          }
        }

  - h2: 其他安装方式 <#other-ways-to-install>

  - p: >
      推荐安装 esbuild 的方式是[使用 npm 安装原生可执行文件](#install-esbuild)。
      但你也可以通过如下几种方式安装 esbuild：

  - h3#wasm: 安装 WASM 版本

  - p: >
      除了 `esbuild` 的 npm 包，还有一个 `esbuild-wasm` 包，
      这个包与 `esbuild` 功能相同，但是使用了 WebAssembly 代替原生代码。
      安装它也会安装一个叫做 `esbuild` 的可执行文件：

  - pre: |
      npm install esbuild-wasm

  - p: >
      **为什么不推荐这种方式：**
      WebAssembly 的版本比原生的版本慢很多。
      在很多情况下会慢一个数量级（10 倍）。
      这有很多原因，包括：
      a) Node 会在每次运行事从头开始编译 WebAssembly 代码，
      b) Go 的 WebAssembly 编译方式是单线程的，
      c) Node 的 WebAssembly 存在缺陷，该缺陷会导致延迟数秒退出进程。
      WebAssembly 版本还移除了一些功能，如本地文件服务器。
      除非别无选择，请不要使用 WebAssembly 版本，
      比如当你想要在一个不支持的平台使用 esbuild 时。
      WebAssembly 包应该仅使在[浏览器里](/api/#running-in-the-browser)。

  - h3#deno: Use Deno instead of node

  - p: >
      There is also basic support for the [Deno](https://deno.land) JavaScript
      environment if you'd like to use esbuild with that instead. The package
      is hosted at [https://deno.land/x/esbuild](https://deno.land/x/esbuild)
      and uses the native esbuild executable. The executable will be downloaded
      and cached from npm at run-time so your computer will need network access
      to registry.npmjs.org to make use of this package. Using the package
      looks like this:

  - pre.js: |
      import * as esbuild from 'https://deno.land/x/esbuild@vCURRENT_ESBUILD_VERSION/mod.js'
      const ts = 'let test: boolean = true'
      const result = await esbuild.transform(ts, { loader: 'ts' })
      console.log('result:', result)
      esbuild.stop()

  - p: >
      It has basically the same API as esbuild's npm package with one addition:
      you need to call `stop()` when you're done because unlike node, Deno doesn't
      provide the necessary APIs to allow Deno to exit while esbuild's internal
      child process is still running.

  - p: >
      **Why this is not recommended:**
      Deno is newer than node, less widely used, and supports fewer platforms
      than node, so node is recommended as the primary way to run esbuild.
      Deno also uses the internet as a package system instead of existing
      JavaScript package ecosystems, and esbuild is designed around and
      optimized for npm-style package management. You should still be able to
      use esbuild with Deno, but you will need a plugin if you would like to
      be able to bundle HTTP URLs.

  - h3: 从源码构建 <#build-from-source>

  - p: >
      从源码构建 esbuild：

  - ol:
    - |
      安装 Go 编译器：
      <p>[https://golang.org/dl/](https://golang.org/dl/)</p>

    - |
      下载源码：
      <pre>
      git clone --depth 1 --branch vCURRENT_ESBUILD_VERSION https://github.com/evanw/esbuild.git
      cd esbuild
      </pre>

    - |
      构建 `esbuild` 可执行文件（在 Windows 中会生成 `esbuild.exe` 文件）：
      <pre>go build ./cmd/esbuild</pre>

  - p: >
      如果你想要构建其他平台的版本，
      可以在构建命令前添加平台信息。
      比如，你可以使用如下命令构建 32 位 Linux 版本：

  - pre: |
      GOOS=linux GOARCH=386 go build ./cmd/esbuild

  - p: >
      **为什么不推荐这种方式：**
      原生的版本只能在命令行界面里使用，
      而且在复杂场景下会比较难用，并且还不支持[插件](/plugins/)。
      你需要编写 JavaScript 或者 Go 代码，
      利用 [esbuild 的 API](/api/) 来使用插件。

  - h3: 下载构建版本 <#download-a-build>

  - p: >
      尽管预编译的原生可执行文件托管在 npm 上，
      你实际可以不需要安装 npm 也能下载它们。
      Npm 包管理器（registry）实际上就是一个普通的 HTTP 服务器，而包就是普通的 tar 压缩文件。

  - p: >
      此处是可直接下载二进制可执行文件的示例：

  - example:
      noCheck: true

      cli:
        - $: |
            curl -O https://registry.npmjs.org/esbuild-darwin-64/-/esbuild-darwin-64-CURRENT_ESBUILD_VERSION.tgz
        - $: |
            tar xf ./esbuild-darwin-64-CURRENT_ESBUILD_VERSION.tgz
        - $: |
            ./package/bin/esbuild
        - expect: |
            Usage:
              esbuild [options] [entry points]

            ...

  - p: >
      在 `esbuild-darwin-64` 包里的原生可执行文件可以用在 macOS 操作系统和 x86-64 架构上。
      在编写此文章时，我将原生可执行文件包 esbuild 所支持的平台整理成了表格，
      完整表格如下：

  - table: |
      | 包名                      | 操作系统   | 架构            |
      |--------------------------|-----------|----------------|
      | `esbuild-android-arm64`  | `android` | `arm64`        |
      | `esbuild-darwin-64`      | `darwin`  | `x64`          |
      | `esbuild-darwin-arm64`   | `darwin`  | `arm64`        |
      | `esbuild-freebsd-64`     | `freebsd` | `x64`          |
      | `esbuild-freebsd-arm64`  | `freebsd` | `arm64`        |
      | `esbuild-linux-32`       | `linux`   | `ia32`         |
      | `esbuild-linux-64`       | `linux`   | `x64`          |
      | `esbuild-linux-arm`      | `linux`   | `arm`          |
      | `esbuild-linux-arm64`    | `linux`   | `arm64`        |
      | `esbuild-linux-mips64le` | `linux`   | `mips64el`     |
      | `esbuild-linux-ppc64le`  | `linux`   | `ppc64`        |
      | `esbuild-netbsd-64`      | `netbsd`  | `x64`          |
      | `esbuild-openbsd-64`     | `openbsd` | `x64`          |
      | `esbuild-sunos-64`       | `sunos`   | `x64`          |
      | `esbuild-windows-32`     | `win32`   | `ia32`         |
      | `esbuild-windows-64`     | `win32`   | `x64`          |
      | `esbuild-windows-arm64`  | `win32`   | `arm64`        |

  - p: >
      **为什么不推荐这种方式：**
      这个方式依赖 esbuild 的原生可执行文件安装器的内部实现细节。
      这些细节可能会在某些情况改变，
      这些情况会导致新版本 esbuild 无法运行。
      这是个小缺点，
      因为这种方式对现有的 esbuild 版本永久有效，
      因为发布到 npm 的包是不可变的。
      另一个缺点是你没法使用原生版本的[插件](/plugins/)。<|MERGE_RESOLUTION|>--- conflicted
+++ resolved
@@ -271,11 +271,7 @@
       有时由于某些原因，你所使用的包中的代码无法被打包。
       一种常见的情况是如 `fsevents` 这种使用原生扩展的包。
       或者，你可能因为某些原因想把一个包从构建中剔除。
-<<<<<<< HEAD
-      此时可以通过将该包设置为外部（external）包来实现：
-=======
       此时可以通过将该包设置为外部 [external](/api/#external) 包来实现：
->>>>>>> 5d7e3c35
 
   - example:
       in:
